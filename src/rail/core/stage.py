--- conflicted
+++ resolved
@@ -29,298 +29,4 @@
         return MiniPipeline.__setattr__(self, name, value)
 
 
-class RailStage(PipelineStage):
-<<<<<<< HEAD
-    pass
-=======
-    """Base class for rail stages
-
-    This inherits from `ceci.PipelineStage` and implements rail-specific data handling
-    In particular, this provides some very useful features:
-
-    1.  Access to the `DataStore`, which keeps track of the various data used in a pipeline, and
-    provides access to each by a unique key.
-
-    2.  Functionality to help manage multiple instances of a particular class of stage.
-    The original ceci design didn't have a mechanism to handle this.  If you tried
-    you would run into name clashes between the different instances.  In `ceci` 1.7 we
-    added functionality to `ceci` to allow you to have multiple instances of a single class,
-    in particular we distinguish between the class name (`cls.name`) and and the name of
-    the particular instance (`self.instance_name`) and added aliasing for inputs and outputs,
-    so that different instances of `PipelineStage` would be able to give different names
-    to their inputs and outputs.  However, using that functionality in a consistent way
-    requires a bit of care.  So here we are providing methods to do that, and to do it in
-    a way that uses the `DataStore` to keep track of the various data products.
-
-    Notes
-    -----
-    These methods typically take a tag as input (i.e., something like "input"),
-    but use the "aliased_tag" (i.e., something like "inform_pz_input") when interacting
-    with the DataStore.
-
-    In particular, the `get_handle()`, `get_data()` and `input_iterator()` will get the data
-    from the DataStore under the aliased tag.  E.g., if you call `self.get_data('input')` for
-    a `Stage` that has aliased "input" to "special_pz_input", it will
-    get the data associated to "special_pz_input" in the DataStore.
-
-    Similarly, `add_handle()` and `set_data()` will add the data to the DataStore under the aliased tag
-    e.g., if you call `self.set_data('input')` for a `Stage` that has
-    aliased "input" to "special_pz_input", it will store the data in the DataStore
-    under the key "special_pz_input".
-
-    And `connect_input()` will do the alias lookup both on the input and output.
-    I.e., it is the same as calling
-    `self.set_data(inputTag, other.get_handle(outputTag, allow_missing=True), do_read=False)`
-    """
-
-    config_options = dict(output_mode=Param(str, 'default',
-                                            msg="What to do with the outputs"))
-
-    data_store = DATA_STORE()
-
-    def __init__(self, args, comm=None):
-        """ Constructor:
-        Do RailStage specific initialization """
-        PipelineStage.__init__(self, args, comm=comm)
-        self._input_length = None
-        self.io = StageIO(self)
-
-    @classmethod
-    def make_and_connect(cls, **kwargs):
-        """Make a stage and connects it to other stages
-
-        Notes
-        -----
-        kwargs are used to set stage configuration,
-        the should be key, value pairs, where the key
-        is the parameter name and the value is value we want to assign
-
-        The 'connections' keyword is special, it is a dict[str, DataHandle]
-        and should define the Input connections for this stage
-
-        Returns
-        -------
-        A stage
-        """
-        connections = kwargs.pop('connections', {})
-        stage = cls.make_stage(**kwargs)
-        for key, val in connections.items():
-            stage.set_data(key, val, do_read=False)
-        return stage
-
-    @classmethod
-    def build(cls, **kwargs):
-        """Return an object that can be used to build a stage"""
-        return RailStageBuild(cls, **kwargs)
-
-    def get_handle(self, tag, path=None, allow_missing=False):
-        """Gets a DataHandle associated to a particular tag
-
-        Parameters
-        ----------
-        tag : str
-            The tag (from cls.inputs or cls.outputs) for this data
-        path : str or None
-            The path to the data, only needed if we might need to read the data
-        allow_missing : bool
-            If False this will raise a key error if the tag is not in the DataStore
-
-        Returns
-        -------
-        handle : DataHandle
-            The handle that give access to the associated data
-        """
-        aliased_tag = self.get_aliased_tag(tag)
-        handle = self.data_store.get(aliased_tag)
-        if handle is None:
-            if not allow_missing:
-                raise KeyError(f'{self.instance_name} failed to get data by handle {aliased_tag}, associated to {tag}')
-            handle = self.add_handle(tag, path=path)
-        return handle
-
-    def add_handle(self, tag, data=None, path=None):
-        """Adds a DataHandle associated to a particular tag
-
-        Parameters
-        ----------
-        tag : str
-            The tag (from cls.inputs or cls.outputs) for this data
-        data : any or None
-            If not None these data will be associated to the handle
-        path : str or None
-            If not None, this will be the path used to read the data
-
-        Returns
-        -------
-        handle : DataHandle
-            The handle that gives access to the associated data
-        """
-        aliased_tag = self.get_aliased_tag(tag)
-        if aliased_tag in self._inputs:
-            if path is None:
-                path = self.get_input(aliased_tag)
-            handle_type = self.get_input_type(tag)
-        else:
-            if path is None:
-                path = self.get_output(aliased_tag)
-            handle_type = self.get_output_type(tag)
-        handle = handle_type(aliased_tag, path=path, data=data, creator=self.instance_name)
-        print(f"Inserting handle into data store.  {aliased_tag}: {handle.path}, {handle.creator}")
-        self.data_store[aliased_tag] = handle
-        return handle
-
-    def get_data(self, tag, allow_missing=True):
-        """Gets the data associated to a particular tag
-
-        Notes
-        -----
-        1. This gets the data via the DataHandle, and can and will read the data
-        from disk if needed.
-
-        Parameters
-        ----------
-        tag : str
-            The tag (from cls.inputs or cls.outputs) for this data
-        allow_missing : bool
-            If False this will raise a key error if the tag is not in the DataStore
-
-        Returns
-        -------
-        data : any
-            The data accesed by the handle assocated to the tag
-        """
-        handle = self.get_handle(tag, allow_missing=allow_missing)
-        if not handle.has_data:
-            handle.read()
-        return handle()
-
-    def set_data(self, tag, data, path=None, do_read=True):
-        """Sets the data associated to a particular tag
-
-        Notes
-        -----
-        1. If data is a DataHandle and tag is one of the input tags,
-        then this will add an alias between the two, i.e., it will
-        set `self.config.alias[tag] = data.tag`.  This allows the user to
-        make connections between stages simply by passing DataHandles between
-        them.
-
-        Parameters
-        ----------
-        tag : str
-            The tag (from cls.inputs or cls.outputs) for this data
-        data : any
-            The data being set,
-        path : str or None
-            Can be used to set the path for the data
-        do_read : bool
-            If True, will read the data if it is not set
-
-        Returns
-        -------
-        data : any
-            The data accesed by the handle assocated to the tag
-        """
-        if isinstance(data, DataHandle):
-            aliased_tag = data.tag
-            if tag in self.input_tags():
-                self.config.aliases[tag] = aliased_tag
-                if data.has_path:
-                    self._inputs[tag] = data.path
-            arg_data = data.data
-        else:
-            if path is None:
-                arg_data = data
-            else:
-                arg_data = None
-
-        handle = self.get_handle(tag, path=path, allow_missing=True)
-        if not handle.has_data:
-            if arg_data is None and do_read:
-                handle.read()
-            if arg_data is not None:
-                handle.data = arg_data
-        return handle.data
-
-    def add_data(self, tag, data=None):
-        """Adds a handle to the DataStore associated to a particular tag and
-        attaches data to it.
-
-        Parameters
-        ----------
-        tag : str
-            The tag (from cls.inputs or cls.outputs) for this data
-        data : any
-
-        Returns
-        -------
-        data : any
-            The data accesed by the handle assocated to the tag
-        """
-        handle = self.add_handle(tag, data=data)
-        return handle.data
-
-    def input_iterator(self, tag, **kwargs):
-        """Iterate the input assocated to a particular tag
-
-        Parameters
-        ----------
-        tag : str
-            The tag (from cls.inputs or cls.outputs) for this data
-
-        kwargs : dict[str, Any]
-            These will be passed to the Handle's iterator method
-        """
-        handle = self.get_handle(tag, allow_missing=True)
-        if self.config.hdf5_groupname:
-            self._input_length = handle.size(groupname=self.config.hdf5_groupname)
-            kwcopy = dict(groupname=self.config.hdf5_groupname,
-                          chunk_size=self.config.chunk_size,
-                          rank=self.rank,
-                          parallel_size=self.size)
-            kwcopy.update(**kwargs)
-            return handle.iterator(**kwcopy)
-        else:  #pragma: no cover
-            test_data = self.get_data('input')
-            s = 0
-            e = len(list(test_data.items())[0][1])
-            self._input_length=e
-            iterator=[[s, e, test_data]]
-            return iterator
-
-    def connect_input(self, other, inputTag=None, outputTag=None):
-        """Connect another stage to this stage as an input
-
-        Parameters
-        ----------
-        other : RailStage
-             The stage whose output is being connected
-        inputTag : str
-             Which input tag of this stage to connect to.  None -> self.inputs[0]
-        outputTag : str
-             Which output tag of the other stage to connect to.  None -> other.outputs[0]
-
-        Returns
-        -------
-        handle : The input handle for this stage
-        """
-        if inputTag is None:
-            inputTag = self.inputs[0][0]  #pylint: disable=no-member
-        if outputTag is None:
-            outputTag = other.outputs[0][0]
-        handle = other.get_handle(outputTag, allow_missing=True)
-        return self.set_data(inputTag, handle, do_read=False)
-
-    def _finalize_tag(self, tag):
-        """Finalize the data for a particular tag.
-
-        This can be overridden by sub-classes for more complicated behavior
-        """
-        handle = self.get_handle(tag, allow_missing=True)
-        if self.config.output_mode == 'default':
-            if not os.path.exists(handle.path):
-                handle.write()
-        final_name = PipelineStage._finalize_tag(self, tag)
-        handle.path = final_name
-        return final_name
->>>>>>> f9359167
+class RailStage(PipelineStage):