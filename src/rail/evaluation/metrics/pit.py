import inspect
import numpy as np
from scipy import stats
import qp
from deprecated import deprecated
from .base import MetricEvaluator
from rail.evaluation.utils import stat_and_pval, stat_crit_sig
from sklearn.preprocessing import StandardScaler
from src.rail.evaluation.metrics.condition_pit_utils.mlp_training import train_local_pit, load_model, get_local_pit, trapz_grid
from joblib import Parallel, delayed
from src.rail.evaluation.metrics.condition_pit_utils.ispline import fit_cdf
from src.rail.evaluation.metrics.condition_pit_utils.utils import get_pit
from tqdm import trange
import matplotlib.pyplot as plt


default_quants = np.linspace(0, 1, 100)
_pitMetaMetrics = {}


def PITMetaMetric(cls):
    """Decorator function to attach metrics to a class"""
    argspec = inspect.getargspec(cls.evaluate)
    if argspec.defaults is not None:
        num_defaults = len(argspec.defaults)
        kwargs = dict(zip(argspec.args[-num_defaults:], argspec.defaults))
        _pitMetaMetrics.setdefault(cls, {})["default"] = kwargs
    return cls

@deprecated(
    reason="""
    This implementation of PIT is deprecated.
    Please use qp.metrics.pit.PIT(qp_ens, z_true, quant_grid) from the qp package.
    """,
    category=DeprecationWarning)
class PIT(MetricEvaluator):
    """ Probability Integral Transform """

    def __init__(self, qp_ens, ztrue):
        """Class constructor"""
        super().__init__(qp_ens)

        self._ztrue = ztrue
        self._pit_samps = np.array([self._qp_ens[i].cdf(self._ztrue[i])[0][0] for i in range(len(self._ztrue))])


    @property
    def pit_samps(self):
        """Return the samples used to compute the PIT"""
        return self._pit_samps


    def evaluate(self, eval_grid=default_quants, meta_options=_pitMetaMetrics):
        """Compute PIT array using qp.Ensemble class
        Notes
        -----
        We will create a quantile Ensemble to store the PIT distribution, but also store the
        full set of PIT values as ancillary data of the (single PDF) ensemble.  I think
        the current metrics do not actually need the distribution, but we'll keep it here
        in case future PIT metrics need to make use of it.
        """
        n_pit = np.min([len(self._pit_samps), len(eval_grid)])
        if n_pit < len(eval_grid): #pragma: no cover
            eval_grid = np.linspace(0, 1, n_pit)
        data_quants = np.quantile(self._pit_samps, eval_grid)
        pit = qp.Ensemble(qp.quant_piecewise, data=dict(quants=eval_grid, locs=np.atleast_2d(data_quants)))

        #pit = qp.spline_from_samples(xvals=eval_grid,
        #                             samples=np.atleast_2d(self._pit_samps))
        #pit.samples = self._pit_samps

        if meta_options is not None:
            metamets = {}
            for cls, params in meta_options.items():
                meta = cls(self._pit_samps, pit)
                for name, kwargs in params.items():
                    metamets[(cls, name)] = meta.evaluate(**kwargs)

        # self.qq = _evaluate_qq(self._eval_grid)
        return pit, metamets

    # def _evaluate_qq(self):
    #     q_data = qp.convert(self._pit, 'quant', quants=self._eval_grid)
    #     return q_data
    #
    # def plot_all_pit(self):
    #     plot_utils.ks_plot(self)
    #
    #
    # def plot_pit_qq(self, bins=None, code=None, title=None, show_pit=True,
    #                 show_qq=True, pit_out_rate=None, savefig=False):
    #     """Make plot PIT-QQ as Figure 2 from Schmidt et al. 2020."""
    #     fig_filename = plot_utils.plot_pit_qq(self, bins=bins, code=code, title=title,
    #                                      show_pit=show_pit, show_qq=show_qq,
    #                                      pit_out_rate=pit_out_rate,
    #                                      savefig=savefig)
    #     return fig_filename


<<<<<<< HEAD
class ConditionPIT(MetricEvaluator):
    #def __init__(self, qp_ens_cde_calib, qp_ens_cde_test, z_grid, z_true_calib, z_true_test,
    #             features_calib, features_test):
    def __init__(self, cde_calib, cde_test, z_grid, z_true_calib, z_true_test,
                 features_calib, features_test, qp_ens_cde_calib):
        super().__init__(qp_ens_cde_calib)

        # cde conditional density estimate
        # reading and storing
        # input are PDFs evaluated with a photo=z method on representative sample of objects,
        # features and ztrue (zspec for real data).
        # calculate uncondition pit on the fly because it's input to training
        # up to block 10 in bitrateep notebook goes outside, but the standard scaling will be done inside init
        # because the scaler itself is needed for both training and evaluation
        # pit_calib = get_pit(cde_calib, z_grid, z_calib)
        # pit_test = get_pit(cde_test, z_grid, z_test)
        # the train are going to be those galaxies that have spectroscopic redshifts, test the others

        # single leading underscore is indicates to the user of the class that the attribute should only be accessed
        # by the class's internals (or perhaps those of a subclass) and that they need not directly access it
        # and probably shouldn't modify it. when you import everything from the
        # class you don't import objects whose name starts with an underscore
        #self._qp_ens_cde_test = qp_ens_cde_test
        self._cde_calib = cde_calib
        self._cde_test = cde_test
        self._zgrid = z_grid
        self._ztrue_calib = z_true_calib
        self._ztrue_test = z_true_test
        self._features_calib = features_calib
        self._features_test = features_test

        # now let's apply the standard scaler
        scaler = StandardScaler()
        self.x_calib = scaler.fit_transform(self._features_calib) # with or without the underscore?
        self.x_test = scaler.transform(self._features_test)

        # now let's do pit using Bitrateep utils get_pit
        self.uncond_pit_calib = get_pit(cde_calib, z_grid, self._ztrue_calib)
        self.uncond_pit_test = get_pit(cde_test, z_grid, self._ztrue_test)

        # now let's do pit using the unconditional pit coded above
        # uncond_pit_calib_class = PIT(self._qp_ens, self._ztrue_calib)
        # self.uncond_pit_calib = uncond_pit_calib_class.evaluate(eval_grid=self._zgrid)
        # uncond_pit_test_class = PIT(self._qp_ens_cde_test, self._ztrue_test)
        # self.uncond_pit_test = uncond_pit_test_class.evaluate(eval_grid=self._zgrid)

    def train(self, patience=10, n_epochs=10000, lr=0.001, weight_decay=0.01, batch_size=2048, frac_mlp_train=0.9,
              lr_decay=0.95, oversample=50, n_alpha=201, checkpt_path="./checkpoint_GPZ_wide_CDE_1024x512x512.pt",
              hidden_layers=None):
        # training, hyperparameters need to be tuned
        if hidden_layers is None:
            hidden_layers = [256, 256, 256]
        rhat, _, _ = train_local_pit(X=self.x_calib, pit_values=self.uncond_pit_calib, patience=patience,
                                     n_epochs=n_epochs, lr=lr, weight_decay=weight_decay, batch_size=batch_size,
                                     frac_mlp_train=frac_mlp_train, lr_decay=lr_decay, trace_func=print,
                                     oversample=oversample, n_alpha=n_alpha, checkpt_path=checkpt_path,
                                     hidden_layers=hidden_layers)

    def evaluate(self, eval_grid=default_quants, meta_options=None, model_checkpt_path='model_checkpt_path',
                 model_hidden_layers=None, nn_type='monotonic', batch_size=100, num_basis=40,
                 num_cores=1):
        # we just need the features X test since the model has been trained in the function train and we just need to
        # run the model on the features to obtain directly the calibrated PDFs.
        # get pit local and ispline fits

        if meta_options is None:
            meta_options = _pitMetaMetrics
        if model_hidden_layers is None:
            model_hidden_layers = [1024, 512, 512]

        rhat = load_model(input_size=self.x_test.shape[1] + 1, hidden_layers=model_hidden_layers,
                          checkpt_path=model_checkpt_path, nn_type=nn_type)
        self.alphas = np.linspace(0.0, 1, len(self._zgrid))
        pit_local = get_local_pit(rhat, self.x_test, alphas=self.alphas, batch_size=batch_size)

        self.cdf_test = trapz_grid(self._cde_test, self._zgrid)
        self.cdf_test[self.cdf_test > 1] = 1

        pit_local_fit, _, _ = zip(*Parallel(n_jobs=num_cores)(
            delayed(fit_cdf)(self.alphas, pit_local[i, :], self.cdf_test[i, :], num_basis=num_basis) for i in
            trange(len(pit_local))))

        return pit_local, np.array(pit_local_fit)

    def diagnostics(self, pit_local, pit_local_fit):
        # P-P plot creation, not one for every galaxy but something clever
        rng = np.random.default_rng(42)
        random_idx = rng.choice(len(self.x_test), 25, replace=False)
        fig, axs = plt.subplots(5,5, figsize=(15, 15))
        axs = np.ravel(axs)

        for count, index in enumerate(random_idx):
            axs[count].scatter(self.alphas, pit_local[index], s=1)
            axs[count].scatter(self.cdf_test[index], pit_local_fit[index], c="C1")
            axs[count].plot(self._zgrid, self.cdf_test[index], c="k")
            axs[count].plot(np.linspace(0, 1, 10), np.linspace(0, 1, 10), color="k", ls="--")
            axs[count].set_xlim(0, 1)
            axs[count].set_ylim(0, 1)
            axs[count].set_aspect("equal")
        fig.suptitle("Local P-P plot", fontsize=30)

        fig.text(0.5,-0.05,"Theoretical P", fontsize=30)
        fig.text(-0.05,0.5,"Empirical P", rotation=90, fontsize=30)
        plt.tight_layout()
        plt.show()

=======
@deprecated(
    reason="""
    This class is deprecated.
    It has been superseded by the qp.metrics.pit.PIT class in the qp-prob package.
    """,
    category=DeprecationWarning)
>>>>>>> 3f92738e
class PITMeta():
    """ A superclass for metrics of the PIT"""

    def __init__(self, pit_vals, pit):
        """Class constructor.
        Parameters
        ----------
        pit: qp.spline_from_samples object
            PIT values
        """
        self._pit = pit
        self._pit_vals = pit_vals

    # they all seem to have a way to trim the ends, so maybe just bring those together here?
    # def _trim(self, pit_min=0., pit_max=1.):
    #

    def evaluate(self): #pragma: no cover
        """
        Evaluates the metric a function of the truth and prediction

        Returns
        -------
        metric: dictionary
            value of the metric and statistics thereof
        """
        raise NotImplementedError


@deprecated(
    reason="""
    This class is deprecated.
    It has been incorporated into the qp.metrics.pit.PIT class in the qp-prob package.
    """,
    category=DeprecationWarning)
@PITMetaMetric
class PITOutRate(PITMeta):
    """ Fraction of PIT outliers """

    def evaluate(self, pit_min=0.0001, pit_max=0.9999):
        """Compute fraction of PIT outliers"""
        out_area = (self._pit.cdf(pit_min) + (1. - self._pit.cdf(pit_max)))[0][0]
        return out_area


@deprecated(
    reason="""
    This class is deprecated.
    It has been incorporated into the qp.metrics.pit.PIT class in the qp-prob package.
    """,
    category=DeprecationWarning)
@PITMetaMetric
class PITKS(PITMeta):
    """ Kolmogorov-Smirnov test statistic """

    def evaluate(self):
        """ Use scipy.stats.kstest to compute the Kolmogorov-Smirnov test statistic for
        the PIT values by comparing with a uniform distribution between 0 and 1. """
        stat, pval = stats.kstest(self._pit_vals, 'uniform')
        return stat_and_pval(stat, pval)

@deprecated(
    reason="""
    This class is deprecated.
    It has been incorporated into the qp.metrics.pit.PIT class in the qp-prob package.
    """,
    category=DeprecationWarning)
@PITMetaMetric
class PITCvM(PITMeta):
    """ Cramer-von Mises statistic """

    def evaluate(self):
        """ Use scipy.stats.cramervonmises to compute the Cramer-von Mises statistic for
        the PIT values by comparing with a uniform distribution between 0 and 1. """
        cvm_stat_and_pval = stats.cramervonmises(self._pit_vals, 'uniform')
        return stat_and_pval(cvm_stat_and_pval.statistic,
                             cvm_stat_and_pval.pvalue)

@deprecated(
    reason="""
    This class is deprecated.
    It has been incorporated into the qp.metrics.pit.PIT class in the qp-prob package.
    """,
    category=DeprecationWarning)
@PITMetaMetric
class PITAD(PITMeta):
    """ Anderson-Darling statistic """

    def evaluate(self, pit_min=0., pit_max=1.):
        """ Use scipy.stats.anderson_ksamp to compute the Anderson-Darling statistic
        for the PIT values by comparing with a uniform distribution between 0 and 1.
        Up to the current version (1.6.2), scipy.stats.anderson does not support
        uniform distributions as reference for 1-sample test.

        Parameters
        ----------
        pit_min: float, optional
            PIT values below this are discarded
        pit_max: float, optional
            PIT values greater than this are discarded

        Returns
        -------

        """
        pits = self._pit_vals
        mask = (pits >= pit_min) & (pits <= pit_max)
        pits_clean = pits[mask]
        diff = len(pits) - len(pits_clean)
        if diff > 0:
            print(f"{diff} PITs removed from the sample.")
        uniform_yvals = np.linspace(pit_min, pit_max, len(pits_clean))
        ad_results = stats.anderson_ksamp([pits_clean, uniform_yvals])
        stat, crit_vals, sig_lev = ad_results

        return stat_crit_sig(stat, crit_vals, sig_lev)

# comment out for now due to discrete approx
#@PITMetaMetric
#class PITKLD(PITMeta):
#    """ Kullback-Leibler Divergence """
#
#    def __init__(self, pit_vals, pit):
#        super().__init__(pit_vals, pit)
#
#    def evaluate(self, eval_grid=default_quants):
#        """ Use scipy.stats.entropy to compute the Kullback-Leibler
#        Divergence between the empirical PIT distribution and a
#        theoretical uniform distribution between 0 and 1."""
#        warnings.warn("This KLD implementation is based on scipy.stats.entropy, " +
#                      "therefore it uses a discrete distribution of PITs " +
#                      "(internally obtained from PIT object).")
#        pits = self._pit_vals
#        uniform_yvals = np.linspace(0., 1., len(pits))
#        pit_pdf, _ = np.histogram(pits, bins=eval_grid)
#        uniform_pdf, _ = np.histogram(uniform_yvals, bins=eval_grid)
#        kld_metric = stats.entropy(pit_pdf, uniform_pdf)
#        return stat_and_pval(kld_metric, None)<|MERGE_RESOLUTION|>--- conflicted
+++ resolved
@@ -97,7 +97,6 @@
     #     return fig_filename
 
 
-<<<<<<< HEAD
 class ConditionPIT(MetricEvaluator):
     #def __init__(self, qp_ens_cde_calib, qp_ens_cde_test, z_grid, z_true_calib, z_true_test,
     #             features_calib, features_test):
@@ -204,14 +203,13 @@
         plt.tight_layout()
         plt.show()
 
-=======
+
 @deprecated(
     reason="""
     This class is deprecated.
     It has been superseded by the qp.metrics.pit.PIT class in the qp-prob package.
     """,
     category=DeprecationWarning)
->>>>>>> 3f92738e
 class PITMeta():
     """ A superclass for metrics of the PIT"""
 
