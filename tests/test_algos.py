import numpy as np
import os
import copy
import yaml
from tables_io.ioUtils import readHdf5ToDict, iterHdf5ToDict
import pytest
from rail.estimation.algos import randomPZ, sklearn_nn, flexzboost, trainZ
<<<<<<< HEAD
from rail.estimation.algos import bpz_lite, pzflow, delightPZ
=======
from rail.estimation.algos import bpz_lite, pzflow, knnpz
>>>>>>> 90020b75


test_base_yaml = './tests/test.yaml'


def one_algo(single_estimator, single_input):
    """
    A basic test of running an estimator subclass
    Run inform, write temporary trained model to
    'tempmodelfile.tmp', run photo-z algorithm.
    Then, load temp modelfile and re-run, return
    both datasets.
    """

    pz = single_estimator(test_base_yaml, single_input)
    trainfile = pz.trainfile
    training_data = readHdf5ToDict(trainfile, pz.groupname)
    pz.inform_dict = single_input['run_params']['inform_options']
    pz.inform(training_data)
    # set chunk size to pz.num_rows to ensure all run in one chunk
    oversize_rows = pz.num_rows + 4  # test proper chunking truncation
    for _, end, data in iterHdf5ToDict(pz.testfile,
                                       oversize_rows,
                                       pz.hdf5_groupname):
        pz_dict = pz.estimate(data)
    assert end == pz.num_rows
    xinputs = single_input['run_params']
    assert len(pz.zgrid) == np.int32(xinputs['nzbins'])

    pz.load_pretrained_model()
    for _, end, data in iterHdf5ToDict(pz.testfile, pz.num_rows,
                                       pz.hdf5_groupname):
        rerun_pz_dict = pz.estimate(data)
    pz.output_format = 'qp'
    for _, end, data in iterHdf5ToDict(pz.testfile, pz.num_rows,
                                       pz.hdf5_groupname):
        _ = pz.estimate(data)
    # add a test load for no config dict
    # check that all keys are present
    # if single_estimator is not delightPZ.delightPZ:
    noconfig_pz = single_estimator(test_base_yaml)
    for key in single_input['run_params'].keys():
        assert key in noconfig_pz.config_dict['run_params']
    return pz_dict, rerun_pz_dict


def test_random_pz():
    config_dict = {'run_params': {'rand_width': 0.025, 'rand_zmin': 0.0,
                                  'rand_zmax': 3.0, 'nzbins': 301,
                                  'inform_options': {'save_train': True,
                                                     'modelfile': 'model.tmp'}
                                  }}
    zb_expected = np.array([1.969, 2.865, 2.913, 0.293, 0.722, 2.606, 1.642,
                            2.157, 2.777, 1.851])
    pz_algo = randomPZ.randomPZ
    pz_dict, rerun_pz_dict = one_algo(pz_algo, config_dict)
    assert np.isclose(pz_dict['zmode'], zb_expected).all()
    # assert np.isclose(pz_dict['zmode'], rerun_pz_dict['zmode']).all()
    # we skip this assert since the random number generator will return
    # different results the second run!


def test_simple_nn():
    config_dict = {'run_params': {'width': 0.025, 'zmin': 0.0, 'zmax': 3.0,
                                  'nzbins': 301, 'max_iter': 250,
                                  'inform_options': {'save_train': True,
                                                     'modelfile': 'model.tmp'}
                                  }}
    zb_expected = np.array([0.133, 0.123, 0.085, 0.145, 0.123, 0.155, 0.136,
                            0.157, 0.128, 0.13])
    pz_algo = sklearn_nn.simpleNN
    pz_dict, rerun_pz_dict = one_algo(pz_algo, config_dict)
    assert np.isclose(pz_dict['zmode'], zb_expected).all()
    assert np.isclose(pz_dict['zmode'], rerun_pz_dict['zmode']).all()
    os.remove('model.tmp')


def test_flexzboost():
    config_dict = {'run_params': {'zmin': 0.0, 'zmax': 3.0, 'nzbins': 301,
                                  'trainfrac': 0.75, 'bumpmin': 0.02,
                                  'bumpmax': 0.35, 'nbump': 3,
                                  'sharpmin': 0.7, 'sharpmax': 2.1,
                                  'nsharp': 3, 'max_basis': 35,
                                  'basis_system': 'cosine',
                                  'regression_params': {'max_depth': 8,
                                                        'objective':
                                                            'reg:squarederror'},
                                  'inform_options': {'save_train': True,
                                                     'modelfile': 'model.tmp'}
                                  }}
    zb_expected = np.array([0.13, 0.13, 0.13, 0.12, 0.12, 0.13, 0.12, 0.13,
                            0.12, 0.12])
    pz_algo = flexzboost.FZBoost
    pz_dict, rerun_pz_dict = one_algo(pz_algo, config_dict)
    assert np.isclose(pz_dict['zmode'], zb_expected).all()
    assert np.isclose(pz_dict['zmode'], rerun_pz_dict['zmode']).all()
    os.remove('model.tmp')


@pytest.mark.parametrize(
    "inputs, zb_expected",
    [(False, [0.15, 0.14, 0.11, 0.14, 0.12, 0.14, 0.15, 0.16, 0.11, 0.12]),
     (True, [0.15, 0.14, 0.15, 0.14, 0.12, 0.14, 0.15, 0.12, 0.13, 0.11]),
     ],
)
def test_pzflow(inputs, zb_expected):
    def_bands = ['u', 'g', 'r', 'i', 'z', 'y']
    refcols = [f"mag_{band}_lsst" for band in def_bands]
    def_maglims = dict(mag_u_lsst=27.79,
                       mag_g_lsst=29.04,
                       mag_r_lsst=29.06,
                       mag_i_lsst=28.62,
                       mag_z_lsst=27.98,
                       mag_y_lsst=27.05)
    def_errnames = dict(mag_err_u_lsst="mag_u_lsst_err",
                        mag_err_g_lsst="mag_g_lsst_err",
                        mag_err_r_lsst="mag_r_lsst_err",
                        mag_err_i_lsst="mag_i_lsst_err",
                        mag_err_z_lsst="mag_z_lsst_err",
                        mag_err_y_lsst="mag_y_lsst_err")
    config_dict = dict(run_params=dict(zmin=0.0,
                                       zmax=3.0,
                                       nzbins=301,
                                       flow_seed=0,
                                       ref_column_name='mag_i_lsst',
                                       column_names=refcols,
                                       mag_limits=def_maglims,
                                       include_mag_errors=inputs,
                                       error_names_dict=def_errnames,
                                       n_error_samples=3,
                                       soft_sharpness=10,
                                       soft_idx_col=0,
                                       redshift_column_name='redshift',
                                       num_training_epochs=50,
                                       inform_options=dict(save_train=True,
                                                           load_model=False,
                                                           modelfile="PZflowPDF.pkl")
                                       )
                       )
    # zb_expected = np.array([0.15, 0.14, 0.11, 0.14, 0.12, 0.14, 0.15, 0.16, 0.11, 0.12])
    pz_algo = pzflow.PZFlowPDF
    pz_dict, rerun_pz_dict = one_algo(pz_algo, config_dict)
    # temporarily remove comparison to "expected" values, as we are getting
    # slightly different answers for python3.7 vs python3.8 for some reason
    assert np.isclose(pz_dict['zmode'], zb_expected, atol=0.05).all()
    assert np.isclose(pz_dict['zmode'], rerun_pz_dict['zmode'], atol=0.05).all()


def test_train_pz():
    config_dict = {'run_params': {'zmin': 0.0,
                                  'zmax': 3.0, 'nzbins': 301,
                                  'inform_options': {'save_train': True,
                                                     'modelfile': 'model.tmp'}
                                  }}
    zb_expected = np.repeat(0.1445183, 10)
    pdf_expected = np.zeros(shape=(301, ))
    pdf_expected[10:16] = [7, 23, 8, 23, 26, 13]
    pz_algo = trainZ.trainZ
    pz_dict, rerun_pz_dict = one_algo(pz_algo, config_dict)
    print(pz_dict['zmode'])
    assert np.isclose(pz_dict['zmode'], zb_expected).all()
    assert np.isclose(pz_dict['zmode'], rerun_pz_dict['zmode']).all()

<<<<<<< HEAD
def test_delight():
    with open("./tests/delightPZ.yaml", "r") as f:
        config_dict=yaml.safe_load(f)
    pz_algo = delightPZ.delightPZ
    pz_dict, rerun_pz_dict = one_algo(pz_algo, config_dict)
    zb_expected = np.array([0.18, 0.01, -1., -1., 0.01, -1., -1., -1., 0.01, 0.01])
    assert np.isclose(pz_dict['zmode'], zb_expected, atol=0.03).all()
    assert np.isclose(pz_dict['zmode'], rerun_pz_dict['zmode']).all()
    
=======

def test_KNearNeigh():
    def_bands = ['u', 'g', 'r', 'i', 'z', 'y']
    refcols = [f"mag_{band}_lsst" for band in def_bands]
    def_maglims = dict(mag_u_lsst=27.79,
                       mag_g_lsst=29.04,
                       mag_r_lsst=29.06,
                       mag_i_lsst=28.62,
                       mag_z_lsst=27.98,
                       mag_y_lsst=27.05)
    config_dict = dict(run_params=dict(zmin=0.0,
                                       zmax=3.0,
                                       nzbins=301,
                                       trainfrac=0.75,
                                       random_seed=87,
                                       ref_column_name='mag_i_lsst',
                                       column_names=refcols,
                                       mag_limits=def_maglims,
                                       sigma_grid_min=0.02,
                                       sigma_grid_max=0.03,
                                       ngrid_sigma=2,
                                       leaf_size=2,
                                       nneigh_min=2,
                                       nneigh_max=3,
                                       redshift_column_name='redshift',
                                       inform_options=dict(save_train=True,
                                                           load_model=False,
                                                           modelfile="KNearNeighPDF.pkl")
                                       )
                       )
    zb_expected = np.array([0.13, 0.14, 0.13, 0.13, 0.11, 0.15, 0.13, 0.14,
                            0.11, 0.12])
    pz_algo = knnpz.KNearNeighPDF
    pz_dict, rerun_pz_dict = one_algo(pz_algo, config_dict)
    assert np.isclose(pz_dict['zmode'], zb_expected).all()
    assert np.isclose(pz_dict['zmode'], rerun_pz_dict['zmode']).all()
    os.remove('KNearNeighPDF.pkl')
    

>>>>>>> 90020b75
def test_catch_bad_bands():
    params = copy.deepcopy(flexzboost.def_param)
    params['run_params']['bands'] = 'u,g,r,i,z,y'
    with pytest.raises(ValueError):
        flexzboost.FZBoost(test_base_yaml, params)

    params = copy.deepcopy(sklearn_nn.def_param)
    params['run_params']['bands'] = 'u,g,r,i,z,y'
    with pytest.raises(ValueError) as errinfo:
        sklearn_nn.simpleNN(test_base_yaml, params)


def test_bpz_lite():
    cdict = {'run_params': {'zmin': 0.0, 'zmax': 3.0,
                            'dz': 0.01,
                            'nzbins': 301,
                            'data_path': None,
                            'columns_file':
                                "./examples/estimation/configs/test_bpz.columns",
                            'spectra_file': "SED/CWWSB4.list",
                            'madau_flag': 'no',
                            'bands': 'ugrizy',
                            'prior_band': 'i',
                            'prior_file': 'hdfn_gen',
                            'p_min': 0.005,
                            'gauss_kernel': 0.0,
                            'zp_errors':
                                [0.01, 0.01, 0.01, 0.01, 0.01, 0.01],
                            'mag_err_min': 0.005,
                            'inform_options': {'save_train': True,
                                               'modelfile': 'model.out'
                                               }}}
    zb_expected = np.array([0.18, 2.88, 0.14, 0.21, 2.97, 0.18, 0.23, 0.23,
                            2.98, 2.92])
    pz_algo = bpz_lite.BPZ_lite
    pz_dict, rerun_pz_dict = one_algo(pz_algo, cdict)
    print(pz_dict['zmode'])
    assert np.isclose(pz_dict['zmode'], zb_expected).all()
    assert np.isclose(pz_dict['zmode'], rerun_pz_dict['zmode']).all()


def test_bpz_lite_wkernel_flatprior():
    cdict = {'run_params': {'zmin': 0.0, 'zmax': 3.0,
                            'dz': 0.01,
                            'nzbins': 301,
                            'data_path': None,
                            'columns_file':
                                "./examples/estimation/configs/test_bpz.columns",
                            'spectra_file': "SED/CWWSB4.list",
                            'madau_flag': 'no',
                            'bands': 'ugrizy',
                            'prior_band': 'i',
                            'prior_file': 'flat',
                            'p_min': 0.005,
                            'gauss_kernel': 0.1,
                            'zp_errors':
                                [0.01, 0.01, 0.01, 0.01, 0.01, 0.01],
                            'mag_err_min': 0.005,
                            'inform_options': {'save_train': True,
                                               'modelfile': 'model.out'
                                               }}}
    zb_expected = np.array([0.18, 2.88, 0.12, 0.15, 2.97, 2.78, 0.11, 0.19,
                            2.98, 2.92])
    pz_algo = bpz_lite.BPZ_lite
    pz_dict, rerun_pz_dict = one_algo(pz_algo, cdict)
    print(pz_dict['zmode'])
    assert np.isclose(pz_dict['zmode'], zb_expected).all()
    assert np.isclose(pz_dict['zmode'], rerun_pz_dict['zmode']).all()


def test_missing_modelfile_keyword():
    config_dict = {'run_params': {'zmin': 0.0, 'zmax': 3.0, 'nzbins': 301,
                                  'trainfrac': 0.75, 'bumpmin': 0.02,
                                  'bumpmax': 0.35, 'nbump': 3,
                                  'sharpmin': 0.7, 'sharpmax': 2.1,
                                  'nsharp': 3, 'max_basis': 35,
                                  'basis_system': 'cosine',
                                  'regression_params': {'max_depth': 8,
                                                        'objective':
                                                        'reg:squarederror'},
                                  'inform_options': {'load_train': True}
                                  }}
    pz_algo = flexzboost.FZBoost
    pz = pz_algo(test_base_yaml, config_dict)
    with pytest.raises(KeyError):
        pz.load_pretrained_model()


def test_wrong_modelfile_keyword():
    config_dict = {'run_params': {'zmin': 0.0, 'zmax': 3.0, 'nzbins': 301,
                                  'trainfrac': 0.75, 'bumpmin': 0.02,
                                  'bumpmax': 0.35, 'nbump': 3,
                                  'sharpmin': 0.7, 'sharpmax': 2.1,
                                  'nsharp': 3, 'max_basis': 35,
                                  'basis_system': 'cosine',
                                  'regression_params': {'max_depth': 8,
                                                        'objective':
                                                        'reg:squarederror'},
                                  'inform_options': {'save_train': True,
                                                     'modelfile': 'nonexist.pkl'}
                                  }}
    pz_algo = flexzboost.FZBoost
    pz = pz_algo(test_base_yaml, config_dict)
    with pytest.raises(FileNotFoundError):
        pz.load_pretrained_model()<|MERGE_RESOLUTION|>--- conflicted
+++ resolved
@@ -5,11 +5,7 @@
 from tables_io.ioUtils import readHdf5ToDict, iterHdf5ToDict
 import pytest
 from rail.estimation.algos import randomPZ, sklearn_nn, flexzboost, trainZ
-<<<<<<< HEAD
-from rail.estimation.algos import bpz_lite, pzflow, delightPZ
-=======
-from rail.estimation.algos import bpz_lite, pzflow, knnpz
->>>>>>> 90020b75
+from rail.estimation.algos import bpz_lite, pzflow, delightPZ, knnpz
 
 
 test_base_yaml = './tests/test.yaml'
@@ -173,7 +169,7 @@
     assert np.isclose(pz_dict['zmode'], zb_expected).all()
     assert np.isclose(pz_dict['zmode'], rerun_pz_dict['zmode']).all()
 
-<<<<<<< HEAD
+
 def test_delight():
     with open("./tests/delightPZ.yaml", "r") as f:
         config_dict=yaml.safe_load(f)
@@ -183,7 +179,6 @@
     assert np.isclose(pz_dict['zmode'], zb_expected, atol=0.03).all()
     assert np.isclose(pz_dict['zmode'], rerun_pz_dict['zmode']).all()
     
-=======
 
 def test_KNearNeigh():
     def_bands = ['u', 'g', 'r', 'i', 'z', 'y']
@@ -221,9 +216,8 @@
     assert np.isclose(pz_dict['zmode'], zb_expected).all()
     assert np.isclose(pz_dict['zmode'], rerun_pz_dict['zmode']).all()
     os.remove('KNearNeighPDF.pkl')
-    
-
->>>>>>> 90020b75
+
+
 def test_catch_bad_bands():
     params = copy.deepcopy(flexzboost.def_param)
     params['run_params']['bands'] = 'u,g,r,i,z,y'
