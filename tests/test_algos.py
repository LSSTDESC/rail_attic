import numpy as np
import os
import copy
import pytest
import yaml
from rail.core.stage import RailStage
from rail.core.data import DataStore, TableHandle
from rail.estimation.algos import randomPZ, sklearn_nn, flexzboost, trainZ
<<<<<<< HEAD
from rail.estimation.algos import bpz_lite, pzflow, knnpz, delightPZ
from rail.estimation.estimator import MODEL_FACTORY
=======
from rail.estimation.algos import bpz_lite, pzflow, knnpz #delightPZ, knnpz
>>>>>>> 57ee7315
from pzflow import Flow

traindata = 'tests/data/training_100gal.hdf5'
validdata = 'tests/data/validation_10gal.hdf5'
DS = RailStage.data_store
DS.__class__.allow_overwrite = True

def one_algo(key, single_trainer, single_estimator, train_kwargs, estim_kwargs):
    """
    A basic test of running an estimator subclass
    Run inform, write temporary trained model to
    'tempmodelfile.tmp', run photo-z algorithm.
    Then, load temp modelfile and re-run, return
    both datasets.
    """
    DS.clear()
    training_data = DS.read_file('training_data', TableHandle, traindata)
    validation_data = DS.read_file('validation_data', TableHandle, validdata)

    if single_trainer is not None:
        train_pz = single_trainer.make_stage(**train_kwargs)
        train_pz.inform(training_data)
        
    pz = single_estimator.make_stage(name=key, **estim_kwargs)    
    estim = pz.estimate(validation_data)

    copy_estim_kwargs = estim_kwargs.copy()
    model_file = copy_estim_kwargs.pop('model', 'None')

    if model_file != 'None':
        copy_estim_kwargs['model'] = model_file
        pz_2 = single_estimator.make_stage(name=f"{pz.name}_copy", **copy_estim_kwargs)    
        estim_2 = pz_2.estimate(validation_data)
    else:
        pz_2 = None
        estim_2 = estim
    os.remove(pz.get_output(pz.get_aliased_tag('output'), final_name=True))
    if pz_2 is not None:
        os.remove(pz_2.get_output(pz_2.get_aliased_tag('output'), final_name=True))
                  
    return estim.data, estim_2.data


def test_random_pz():
    train_config_dict = {}
    estim_config_dict = {'rand_width': 0.025, 'rand_zmin': 0.0,
                         'rand_zmax': 3.0, 'nzbins': 301,
                         'hdf5_groupname':'photometry',
                         'model': 'None'}
    zb_expected = np.array([1.359, 0.013, 0.944, 1.831, 2.982, 1.565, 0.308, 0.157, 0.986, 1.679])
    train_algo = None
    pz_algo = randomPZ.RandomPZ
    results, rerun_results = one_algo("RandomPZ", train_algo, pz_algo, train_config_dict, estim_config_dict)
    #assert np.isclose(results.ancil['zmode'], zb_expected).all()
    # assert np.isclose(pz_dict['zmode'], rerun_pz_dict['zmode']).all()
    # we skip this assert since the random number generator will return
    # different results the second run!


def test_simple_nn():
    train_config_dict = {'width': 0.025, 'zmin': 0.0, 'zmax': 3.0,
                         'nzbins': 301, 'max_iter': 250,
                         'hdf5_groupname':'photometry',                         
                         'model': 'model.tmp'}
    estim_config_dict = {'hdf5_groupname':'photometry',
                         'model': 'model.tmp'}        
    zb_expected = np.array([0.152, 0.135, 0.109, 0.158, 0.113, 0.176, 0.13 , 0.15 , 0.119, 0.133])
    train_algo = sklearn_nn.Train_SimpleNN
    pz_algo = sklearn_nn.SimpleNN
    results, rerun_results = one_algo("SimpleNN", train_algo, pz_algo, train_config_dict, estim_config_dict)
    #assert np.isclose(results.ancil['zmode'], zb_expected).all()
    assert np.isclose(results.ancil['zmode'], rerun_results.ancil['zmode']).all()


def test_flexzboost():
    train_config_dict = {'zmin': 0.0, 'zmax': 3.0, 'nzbins': 301,
                         'trainfrac': 0.75, 'bumpmin': 0.02,
                         'bumpmax': 0.35, 'nbump': 3,
                         'sharpmin': 0.7, 'sharpmax': 2.1,
                         'nsharp': 3, 'max_basis': 35,
                         'basis_system': 'cosine',
                         'regression_params': {'max_depth': 8,
                                               'objective':
                                               'reg:squarederror'},
                         'hdf5_groupname':'photometry',                                               
                         'model': 'model.tmp'}
    estim_config_dict = {'hdf5_groupname':'photometry',
                         'model': 'model.tmp'}        
    zb_expected = np.array([0.13, 0.13, 0.13, 0.12, 0.12, 0.13, 0.12, 0.13,
                            0.12, 0.12])
    train_algo = flexzboost.Train_FZBoost
    pz_algo = flexzboost.FZBoost
    results, rerun_results = one_algo("FZBoost", train_algo, pz_algo, train_config_dict, estim_config_dict)
    #assert np.isclose(results.ancil['zmode'], zb_expected).all()
    assert np.isclose(results.ancil['zmode'], rerun_results.ancil['zmode']).all()


@pytest.mark.parametrize(
    "inputs, zb_expected",
    [(False, [0.15, 0.14, 0.11, 0.14, 0.12, 0.14, 0.15, 0.16, 0.11, 0.12]),
     (True, [0.15, 0.14, 0.15, 0.14, 0.12, 0.14, 0.15, 0.12, 0.13, 0.11]),
     ],
)
def test_pzflow(inputs, zb_expected):
    def_bands = ['u', 'g', 'r', 'i', 'z', 'y']
    refcols = [f"mag_{band}_lsst" for band in def_bands]
    def_maglims = dict(mag_u_lsst=27.79,
                       mag_g_lsst=29.04,
                       mag_r_lsst=29.06,
                       mag_i_lsst=28.62,
                       mag_z_lsst=27.98,
                       mag_y_lsst=27.05)
    def_errnames = dict(mag_err_u_lsst="mag_u_lsst_err",
                        mag_err_g_lsst="mag_g_lsst_err",
                        mag_err_r_lsst="mag_r_lsst_err",
                        mag_err_i_lsst="mag_i_lsst_err",
                        mag_err_z_lsst="mag_z_lsst_err",
                        mag_err_y_lsst="mag_y_lsst_err")
    train_config_dict = dict(zmin=0.0,
                             zmax=3.0,
                             nzbins=301,
                             flow_seed=0,
                             ref_column_name='mag_i_lsst',
                             column_names=refcols,
                             mag_limits=def_maglims,
                             include_mag_errors=inputs,
                             error_names_dict=def_errnames,
                             n_error_samples=3,
                             soft_sharpness=10,
                             soft_idx_col=0,
                             redshift_column_name='redshift',
                             num_training_epochs=50,
                             hdf5_groupname='photometry',
                             model="PZflowPDF.pkl")
    estim_config_dict = dict(hdf5_groupname='photometry',                                 
                             model="PZflowPDF.pkl")

    # zb_expected = np.array([0.15, 0.14, 0.11, 0.14, 0.12, 0.14, 0.15, 0.16, 0.11, 0.12])
    train_algo = pzflow.Train_PZFlowPDF
    pz_algo = pzflow.PZFlowPDF
    results, rerun_results = one_algo("PZFlow", train_algo, pz_algo, train_config_dict, estim_config_dict)
    # temporarily remove comparison to "expected" values, as we are getting
    # slightly different answers for python3.7 vs python3.8 for some reason
#    assert np.isclose(results.ancil['zmode'], zb_expected, atol=0.05).all()
    assert np.isclose(results.ancil['zmode'], rerun_results.ancil['zmode'], atol=0.05).all()


def test_train_pz():
    train_config_dict = dict(zmin=0.0,
                             zmax=3.0,
                             nzbins=301,
                             hdf5_groupname='photometry',
                             model='model_train_z.tmp')
    estim_config_dict = dict(hdf5_groupname='photometry',
                             model='model_train_z.tmp')

    zb_expected = np.repeat(0.1445183, 10)
    pdf_expected = np.zeros(shape=(301, ))
    pdf_expected[10:16] = [7, 23, 8, 23, 26, 13]
    train_algo = trainZ.Train_trainZ
    pz_algo = trainZ.TrainZ
    results, rerun_results = one_algo("TrainZ", train_algo, pz_algo, train_config_dict, estim_config_dict)
    assert np.isclose(results.ancil['zmode'], zb_expected).all()
    assert np.isclose(results.ancil['zmode'], rerun_results.ancil['zmode']).all()


def test_delight():
    with open("./tests/delightPZ.yaml", "r") as f:
        config_dict = yaml.safe_load(f)
    config_dict['model_file'] = "None"
    config_dict['hdf5_groupname'] = 'photometry'
    train_algo = delightPZ.TrainDelightPZ
    pz_algo = delightPZ.delightPZ
    results, rerun_results = one_algo("Delight", train_algo, pz_algo, config_dict, config_dict)
    zb_expected = np.array([0.18, 0.01, -1., -1., 0.01, -1., -1., -1., 0.01, 0.01])
    assert np.isclose(results.ancil['zmode'], zb_expected, atol=0.03).all()
    assert np.isclose(results.ancil['zmode'], rerun_results.ancil['zmode']).all()


def test_KNearNeigh():
    def_bands = ['u', 'g', 'r', 'i', 'z', 'y']
    refcols = [f"mag_{band}_lsst" for band in def_bands]
    def_maglims = dict(mag_u_lsst=27.79,
                       mag_g_lsst=29.04,
                       mag_r_lsst=29.06,
                       mag_i_lsst=28.62,
                       mag_z_lsst=27.98,
                       mag_y_lsst=27.05)
    train_config_dict = dict(zmin=0.0,
                             zmax=3.0,
                             nzbins=301,
                             trainfrac=0.75,
                             random_seed=87,
                             ref_column_name='mag_i_lsst',
                             column_names=refcols,
                             mag_limits=def_maglims,
                             sigma_grid_min=0.02,
                             sigma_grid_max=0.03,
                             ngrid_sigma=2,
                             leaf_size=2,
                             nneigh_min=2,
                             nneigh_max=3,
                             redshift_column_name='redshift',
                             hdf5_groupname='photometry',
                             model="KNearNeighPDF.pkl")
    estim_config_dict = dict(hdf5_groupname='photometry',
                             model="KNearNeighPDF.pkl")       

    zb_expected = np.array([0.13, 0.14, 0.13, 0.13, 0.11, 0.15, 0.13, 0.14,
                            0.11, 0.12])
    train_algo = knnpz.Train_KNearNeighPDF
    pz_algo = knnpz.KNearNeighPDF
    results, rerun_results = one_algo("KNN", train_algo, pz_algo, train_config_dict, estim_config_dict)
    #assert np.isclose(results.ancil['zmode'], zb_expected).all()
    assert np.isclose(results.ancil['zmode'], rerun_results.ancil['zmode']).all()
    os.remove('TEMPZFILE.out')

def test_catch_bad_bands():
    params = dict(bands='u,g,r,i,z,y')
    with pytest.raises(ValueError):
        flexzboost.Train_FZBoost.make_stage(hdf5_groupname='', **params)    
    with pytest.raises(ValueError):
        flexzboost.FZBoost.make_stage(hdf5_groupname='', **params)
    with pytest.raises(ValueError) as errinfo:
        sklearn_nn.Train_SimpleNN.make_stage(hdf5_groupname='', **params)
    with pytest.raises(ValueError) as errinfo:
        sklearn_nn.SimpleNN.make_stage(hdf5_groupname='', **params)


def test_bpz_lite():
    train_config_dict = {}    
    estim_config_dict = {'zmin': 0.0, 'zmax': 3.0,
                         'dz': 0.01,
                         'nzbins': 301,
                         'data_path': None,
                         'columns_file':"./examples/estimation/configs/test_bpz.columns",
                         'spectra_file': "SED/CWWSB4.list",
                         'madau_flag': 'no',
                         'bands': 'ugrizy',
                         'prior_band': 'i',
                         'prior_file': 'hdfn_gen',
                         'p_min': 0.005,
                         'gauss_kernel': 0.0,
                         'zp_errors': np.array([0.01, 0.01, 0.01, 0.01, 0.01, 0.01]),
                         'mag_err_min': 0.005,
                         'hdf5_groupname':'photometry',
                         'modelfile': 'model.out'}
    zb_expected = np.array([0.18, 2.88, 0.14, 0.21, 2.97, 0.18, 0.23, 0.23,
                            2.98, 2.92])
    train_algo = None
    pz_algo = bpz_lite.BPZ_lite
    results, rerun_results = one_algo("BPZ_lite", train_algo, pz_algo, train_config_dict, estim_config_dict)
    assert np.isclose(results.ancil['zmode'], zb_expected).all()
    assert np.isclose(results.ancil['zmode'], rerun_results.ancil['zmode']).all()


def test_bpz_lite_wkernel_flatprior():
    train_config_dict = {}
    estim_config_dict = {'zmin': 0.0, 'zmax': 3.0,
                         'dz': 0.01,
                         'nzbins': 301,
                         'data_path': None,
                         'columns_file': "./examples/estimation/configs/test_bpz.columns",
                         'spectra_file': "SED/CWWSB4.list",
                         'madau_flag': 'no',
                         'bands': 'ugrizy',
                         'prior_band': 'i',
                         'prior_file': 'flat',
                         'p_min': 0.005,
                         'gauss_kernel': 0.1,
                         'zp_errors': np.array([0.01, 0.01, 0.01, 0.01, 0.01, 0.01]),
                         'mag_err_min': 0.005,
                         'hdf5_groupname':'photometry',                         
                         'modelfile': 'model.out'}
    zb_expected = np.array([0.18, 2.88, 0.12, 0.15, 2.97, 2.78, 0.11, 0.19,
                            2.98, 2.92])
    train_algo = None
    pz_algo = bpz_lite.BPZ_lite
    results, rerun_results = one_algo("BPZ_lite", train_algo, pz_algo, train_config_dict, estim_config_dict)
    #assert np.isclose(results.ancil['zmode'], zb_expected).all()
    assert np.isclose(results.ancil['zmode'], rerun_results.ancil['zmode']).all()


def test_missing_groupname_keyword():
    config_dict = {'zmin': 0.0, 'zmax': 3.0, 'nzbins': 301,
                   'trainfrac': 0.75, 'bumpmin': 0.02,
                   'bumpmax': 0.35, 'nbump': 3,
                   'sharpmin': 0.7, 'sharpmax': 2.1,
                   'nsharp': 3, 'max_basis': 35,
                   'basis_system': 'cosine',
                   'regression_params': {'max_depth': 8,
                                             'objective':
                                             'reg:squarederror'}}
    with pytest.raises(ValueError):
        pz_algo = flexzboost.FZBoost.make_stage(**config_dict)



def test_wrong_modelfile_keyword():
    DS.clear()    
    config_dict = {'zmin': 0.0, 'zmax': 3.0, 'nzbins': 301,
                   'trainfrac': 0.75, 'bumpmin': 0.02,
                   'bumpmax': 0.35, 'nbump': 3,
                   'sharpmin': 0.7, 'sharpmax': 2.1,
                   'nsharp': 3, 'max_basis': 35,
                   'basis_system': 'cosine',
                   'hdf5_groupname':'photometry',                                            
                   'regression_params': {'max_depth': 8,
                                             'objective':
                                             'reg:squarederror'},
                   'model': 'nonexist.pkl'}
    with pytest.raises(FileNotFoundError):        
        pz_algo = flexzboost.FZBoost.make_stage(**config_dict)
        assert pz_algo.model is None<|MERGE_RESOLUTION|>--- conflicted
+++ resolved
@@ -6,12 +6,7 @@
 from rail.core.stage import RailStage
 from rail.core.data import DataStore, TableHandle
 from rail.estimation.algos import randomPZ, sklearn_nn, flexzboost, trainZ
-<<<<<<< HEAD
 from rail.estimation.algos import bpz_lite, pzflow, knnpz, delightPZ
-from rail.estimation.estimator import MODEL_FACTORY
-=======
-from rail.estimation.algos import bpz_lite, pzflow, knnpz #delightPZ, knnpz
->>>>>>> 57ee7315
 from pzflow import Flow
 
 traindata = 'tests/data/training_100gal.hdf5'
@@ -48,11 +43,24 @@
     else:
         pz_2 = None
         estim_2 = estim
+
+    if single_trainer is not None and 'model' in single_trainer.input_tags():
+        copy3_estim_kwargs = estim_kwargs.copy()
+        copy3_estim_kwargs['model'] = train_pz.get_handle('model')
+        pz_3 = single_estimator.make_stage(name=f"{pz.name}_copy3", **copy3_estim_kwargs) 
+        estim_3 = pz_3.estimate(validation_data)
+    else:
+        pz_3 = None
+        estim_3 = estim
+        
     os.remove(pz.get_output(pz.get_aliased_tag('output'), final_name=True))
     if pz_2 is not None:
         os.remove(pz_2.get_output(pz_2.get_aliased_tag('output'), final_name=True))
-                  
-    return estim.data, estim_2.data
+
+    if pz_3 is not None:
+        os.remove(pz_3.get_output(pz_3.get_aliased_tag('output'), final_name=True))
+
+    return estim.data, estim_2.data, estim_3.data
 
 
 def test_random_pz():
@@ -64,7 +72,7 @@
     zb_expected = np.array([1.359, 0.013, 0.944, 1.831, 2.982, 1.565, 0.308, 0.157, 0.986, 1.679])
     train_algo = None
     pz_algo = randomPZ.RandomPZ
-    results, rerun_results = one_algo("RandomPZ", train_algo, pz_algo, train_config_dict, estim_config_dict)
+    results, rerun_results, rerun3_results = one_algo("RandomPZ", train_algo, pz_algo, train_config_dict, estim_config_dict)
     #assert np.isclose(results.ancil['zmode'], zb_expected).all()
     # assert np.isclose(pz_dict['zmode'], rerun_pz_dict['zmode']).all()
     # we skip this assert since the random number generator will return
@@ -81,7 +89,7 @@
     zb_expected = np.array([0.152, 0.135, 0.109, 0.158, 0.113, 0.176, 0.13 , 0.15 , 0.119, 0.133])
     train_algo = sklearn_nn.Train_SimpleNN
     pz_algo = sklearn_nn.SimpleNN
-    results, rerun_results = one_algo("SimpleNN", train_algo, pz_algo, train_config_dict, estim_config_dict)
+    results, rerun_results, rerun3_results = one_algo("SimpleNN", train_algo, pz_algo, train_config_dict, estim_config_dict)
     #assert np.isclose(results.ancil['zmode'], zb_expected).all()
     assert np.isclose(results.ancil['zmode'], rerun_results.ancil['zmode']).all()
 
@@ -104,7 +112,7 @@
                             0.12, 0.12])
     train_algo = flexzboost.Train_FZBoost
     pz_algo = flexzboost.FZBoost
-    results, rerun_results = one_algo("FZBoost", train_algo, pz_algo, train_config_dict, estim_config_dict)
+    results, rerun_results, rerun3_results = one_algo("FZBoost", train_algo, pz_algo, train_config_dict, estim_config_dict)
     #assert np.isclose(results.ancil['zmode'], zb_expected).all()
     assert np.isclose(results.ancil['zmode'], rerun_results.ancil['zmode']).all()
 
@@ -152,7 +160,7 @@
     # zb_expected = np.array([0.15, 0.14, 0.11, 0.14, 0.12, 0.14, 0.15, 0.16, 0.11, 0.12])
     train_algo = pzflow.Train_PZFlowPDF
     pz_algo = pzflow.PZFlowPDF
-    results, rerun_results = one_algo("PZFlow", train_algo, pz_algo, train_config_dict, estim_config_dict)
+    results, rerun_results, rerun3_results = one_algo("PZFlow", train_algo, pz_algo, train_config_dict, estim_config_dict)
     # temporarily remove comparison to "expected" values, as we are getting
     # slightly different answers for python3.7 vs python3.8 for some reason
 #    assert np.isclose(results.ancil['zmode'], zb_expected, atol=0.05).all()
@@ -173,7 +181,7 @@
     pdf_expected[10:16] = [7, 23, 8, 23, 26, 13]
     train_algo = trainZ.Train_trainZ
     pz_algo = trainZ.TrainZ
-    results, rerun_results = one_algo("TrainZ", train_algo, pz_algo, train_config_dict, estim_config_dict)
+    results, rerun_results, rerun3_results = one_algo("TrainZ", train_algo, pz_algo, train_config_dict, estim_config_dict)
     assert np.isclose(results.ancil['zmode'], zb_expected).all()
     assert np.isclose(results.ancil['zmode'], rerun_results.ancil['zmode']).all()
 
@@ -185,7 +193,7 @@
     config_dict['hdf5_groupname'] = 'photometry'
     train_algo = delightPZ.TrainDelightPZ
     pz_algo = delightPZ.delightPZ
-    results, rerun_results = one_algo("Delight", train_algo, pz_algo, config_dict, config_dict)
+    results, rerun_results, rerun3_results = one_algo("Delight", train_algo, pz_algo, config_dict, config_dict)
     zb_expected = np.array([0.18, 0.01, -1., -1., 0.01, -1., -1., -1., 0.01, 0.01])
     assert np.isclose(results.ancil['zmode'], zb_expected, atol=0.03).all()
     assert np.isclose(results.ancil['zmode'], rerun_results.ancil['zmode']).all()
@@ -224,7 +232,7 @@
                             0.11, 0.12])
     train_algo = knnpz.Train_KNearNeighPDF
     pz_algo = knnpz.KNearNeighPDF
-    results, rerun_results = one_algo("KNN", train_algo, pz_algo, train_config_dict, estim_config_dict)
+    results, rerun_results, rerun3_results = one_algo("KNN", train_algo, pz_algo, train_config_dict, estim_config_dict)
     #assert np.isclose(results.ancil['zmode'], zb_expected).all()
     assert np.isclose(results.ancil['zmode'], rerun_results.ancil['zmode']).all()
     os.remove('TEMPZFILE.out')
@@ -263,7 +271,7 @@
                             2.98, 2.92])
     train_algo = None
     pz_algo = bpz_lite.BPZ_lite
-    results, rerun_results = one_algo("BPZ_lite", train_algo, pz_algo, train_config_dict, estim_config_dict)
+    results, rerun_results, rerun3_results = one_algo("BPZ_lite", train_algo, pz_algo, train_config_dict, estim_config_dict)
     assert np.isclose(results.ancil['zmode'], zb_expected).all()
     assert np.isclose(results.ancil['zmode'], rerun_results.ancil['zmode']).all()
 
@@ -290,7 +298,7 @@
                             2.98, 2.92])
     train_algo = None
     pz_algo = bpz_lite.BPZ_lite
-    results, rerun_results = one_algo("BPZ_lite", train_algo, pz_algo, train_config_dict, estim_config_dict)
+    results, rerun_results, rerun3_results = one_algo("BPZ_lite", train_algo, pz_algo, train_config_dict, estim_config_dict)
     #assert np.isclose(results.ancil['zmode'], zb_expected).all()
     assert np.isclose(results.ancil['zmode'], rerun_results.ancil['zmode']).all()
 
