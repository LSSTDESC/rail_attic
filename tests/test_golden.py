import os

import ceci
import rail
from rail.core.stage import RailStage
<<<<<<< HEAD
from rail.core.utilStages import ColumnMapper, TableConverter
from rail.creation.degradation import LSSTErrorModel
from rail.creation.engines.flowEngine import FlowCreator
=======
from rail.creation.degradation import LSSTErrorModel, InvRedshiftIncompleteness, LineConfusion, QuantityCut
from rail.creation.engines.flowEngine import FlowEngine, FlowPosterior
from rail.core.data import TableHandle
from rail.core.stage import RailStage, RailPipeline
from rail.core.utilStages import ColumnMapper, TableConverter
from rail.core.utils import RAILDIR
>>>>>>> 39219938


def test_goldenspike():
    DS = RailStage.data_store
    DS.__class__.allow_overwrite = True
<<<<<<< HEAD

    RAIL_DIR = os.path.join(os.path.dirname(rail.__file__), "..")
    flow_file = os.path.join(RAIL_DIR, "examples/goldenspike/data/pretrained_flow.pkl")
    print("\n\n\n\n\n\n\n\n\n", flow_file, "\n\n\n\n\n\n\n\n\n")
    bands = ["u", "g", "r", "i", "z", "y"]
    band_dict = {band: f"mag_{band}_lsst" for band in bands}
    rename_dict = {f"mag_{band}_lsst_err": f"mag_err_{band}_lsst" for band in bands}
=======
    DS.clear()
    
    flow_file = os.path.join(RAILDIR, 'examples/goldenspike/data/pretrained_flow.pkl')
    bands = ['u','g','r','i','z','y']
    band_dict = {band:f'mag_{band}_lsst' for band in bands}
    rename_dict = {f'mag_{band}_lsst_err':f'mag_err_{band}_lsst' for band in bands}
    post_grid = [float(x) for x in np.linspace(0., 5, 21)]
>>>>>>> 39219938

    flow_creator_test = FlowCreator.make_stage(
        name="flow_creator_test", model=flow_file, n_samples=50
    )

    lsst_error_model_test = LSSTErrorModel.make_stage(
        name="lsst_error_model_test", bandNames=band_dict
    )

    col_remapper_test = ColumnMapper.make_stage(
        name="col_remapper_test", hdf5_groupname="", columns=rename_dict
    )

    table_conv_test = TableConverter.make_stage(
        name="table_conv_test", output_format="numpyDict", seed=12345
    )

    pipe = ceci.Pipeline.interactive()
    stages = [
        flow_creator_test,
        lsst_error_model_test,
        col_remapper_test,
        table_conv_test,
    ]
    for stage in stages:
        pipe.add_stage(stage)

    lsst_error_model_test.connect_input(flow_creator_test)
    col_remapper_test.connect_input(lsst_error_model_test)
    table_conv_test.connect_input(col_remapper_test)

    pipe.initialize(
        dict(model=flow_file), dict(output_dir=".", log_dir=".", resume=False), None
    )

    pipe.save("stage.yaml")

    pr = ceci.Pipeline.read("stage.yaml")
    pr.run()

    os.remove("stage.yaml")
    os.remove("stage_config.yml")

    outputs = pr.find_all_outputs()
    for output_ in outputs.values():
        try:
            os.remove(output_)
        except FileNotFoundError:
            pass
    logfiles = [f"{stage.instance_name}.out" for stage in pr.stages]
    for logfile_ in logfiles:
        try:
            os.remove(logfile_)
        except FileNotFoundError:
<<<<<<< HEAD
            pass
=======
            pass
        


def test_golden_v2():

    DS = RailStage.data_store
    DS.__class__.allow_overwrite = True
    DS.clear()
    pipe = RailPipeline()

    flow_file = os.path.join(RAILDIR, 'examples/goldenspike/data/pretrained_flow.pkl')
    bands = ['u','g','r','i','z','y']
    band_dict = {band:f'mag_{band}_lsst' for band in bands}
    rename_dict = {f'mag_{band}_lsst_err':f'mag_err_{band}_lsst' for band in bands}
    post_grid = [float(x) for x in np.linspace(0., 5, 21)]

    pipe.flow_engine_test = FlowEngine.build(
        flow=flow_file, n_samples=50,
    )
      
    pipe.lsst_error_model_test = LSSTErrorModel.build(
        connections=dict(input=pipe.flow_engine_test.io.output),
        bandNames=band_dict,
    )
                
    pipe.col_remapper_test = ColumnMapper.build(
        connections=dict(input=pipe.lsst_error_model_test.io.output),
        hdf5_groupname='',
        columns=rename_dict,
    )

    pipe.table_conv_test = TableConverter.build(
        connections=dict(input=pipe.col_remapper_test.io.output),
        output_format='numpyDict', 
        seed=12345,
    )

    pipe.initialize(dict(flow=flow_file), dict(output_dir='.', log_dir='.', resume=False), None)
    pipe.save('stage.yaml')

    pr = ceci.Pipeline.read('stage.yaml')
    pr.run()
>>>>>>> 39219938
<|MERGE_RESOLUTION|>--- conflicted
+++ resolved
@@ -3,40 +3,26 @@
 import ceci
 import rail
 from rail.core.stage import RailStage
-<<<<<<< HEAD
-from rail.core.utilStages import ColumnMapper, TableConverter
-from rail.creation.degradation import LSSTErrorModel
-from rail.creation.engines.flowEngine import FlowCreator
-=======
 from rail.creation.degradation import LSSTErrorModel, InvRedshiftIncompleteness, LineConfusion, QuantityCut
-from rail.creation.engines.flowEngine import FlowEngine, FlowPosterior
+from rail.creation.engines.flowEngine import FlowCreator, FlowEngine, FlowPosterior
 from rail.core.data import TableHandle
 from rail.core.stage import RailStage, RailPipeline
 from rail.core.utilStages import ColumnMapper, TableConverter
 from rail.core.utils import RAILDIR
->>>>>>> 39219938
 
 
 def test_goldenspike():
     DS = RailStage.data_store
     DS.__class__.allow_overwrite = True
-<<<<<<< HEAD
-
-    RAIL_DIR = os.path.join(os.path.dirname(rail.__file__), "..")
-    flow_file = os.path.join(RAIL_DIR, "examples/goldenspike/data/pretrained_flow.pkl")
-    print("\n\n\n\n\n\n\n\n\n", flow_file, "\n\n\n\n\n\n\n\n\n")
-    bands = ["u", "g", "r", "i", "z", "y"]
-    band_dict = {band: f"mag_{band}_lsst" for band in bands}
-    rename_dict = {f"mag_{band}_lsst_err": f"mag_err_{band}_lsst" for band in bands}
-=======
     DS.clear()
     
     flow_file = os.path.join(RAILDIR, 'examples/goldenspike/data/pretrained_flow.pkl')
+    print("\n\n\n\n\n\n\n\n\n", flow_file, "\n\n\n\n\n\n\n\n\n")
+
     bands = ['u','g','r','i','z','y']
     band_dict = {band:f'mag_{band}_lsst' for band in bands}
     rename_dict = {f'mag_{band}_lsst_err':f'mag_err_{band}_lsst' for band in bands}
     post_grid = [float(x) for x in np.linspace(0., 5, 21)]
->>>>>>> 39219938
 
     flow_creator_test = FlowCreator.make_stage(
         name="flow_creator_test", model=flow_file, n_samples=50
@@ -91,11 +77,7 @@
         try:
             os.remove(logfile_)
         except FileNotFoundError:
-<<<<<<< HEAD
             pass
-=======
-            pass
-        
 
 
 def test_golden_v2():
@@ -136,5 +118,4 @@
     pipe.save('stage.yaml')
 
     pr = ceci.Pipeline.read('stage.yaml')
-    pr.run()
->>>>>>> 39219938
+    pr.run()