--- conflicted
+++ resolved
@@ -9,7 +9,7 @@
     "ceci",
     "qp @ git+https://github.com/LSSTDESC/qp",
     "pyyaml",
-    "scipy>=1.5.2",
+    "scipy>=1.9.0",
 ]
 
 # dependencies for the core module
@@ -19,18 +19,8 @@
 creation_extras = ["pzflow"]
 
 # dependencies required for all estimators in the Estimation module
-<<<<<<< HEAD
 estimation_extras = []
 
-=======
-estimation_extras = [
-    "matplotlib",
-    "pyarrow",
-    "pyyaml",
-    "scipy>=1.9.0",
-    "tables",
-]
->>>>>>> deefcaa5
 # dependencies for specific estimators in the Estimation module
 estimation_codes = {
     "NN": ["sklearn"],
