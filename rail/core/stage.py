--- conflicted
+++ resolved
@@ -1,13 +1,8 @@
 """ Base class for PipelineStages in Rail """
 
 import os
-<<<<<<< HEAD
-=======
-from ceci.config import StageParameter as Param
+
 from ceci import PipelineStage, MiniPipeline
->>>>>>> 39219938
-
-from ceci import PipelineStage
 from ceci.config import StageParameter as Param
 from rail.core.data import DATA_STORE, DataHandle
 
