--- conflicted
+++ resolved
@@ -12,111 +12,6 @@
     updated_dict: dict
       updated parameter dictionary
     """
-<<<<<<< HEAD
-    df = pd.read_parquet(infile, engine='pyarrow')
-    data = {}
-    for key in df.keys():
-        data[key] = np.array(df[key])
-    return data
-
-
-def load_raw_h5_data(infile):
-    """just return the datafram from pandas h5"""
-    df = pd.read_hdf(infile)
-    data = {}
-    for key in df.keys():
-        data[key] = np.array(df[key])
-    return data
-
-
-def load_raw_hdf5_data(infile, groupname='None'):
-    """
-    read in h5py hdf5 data, return a dictionary of all of the keys
-    """
-    data = {}
-    infp = h5py.File(infile, "r")
-    if groupname != 'None':
-        f = infp[groupname]
-    else:
-        f = infp
-    for key in f.keys():
-        data[key] = np.array(f[key])
-    infp.close()
-    return data
-
-
-def get_input_data_size_hdf5(infile, groupname='None'):
-    infp = h5py.File(infile, "r")
-    if groupname != 'None':
-        f = infp[groupname]
-    else:
-        f = infp
-    firstkey = list(f.keys())[0]
-    nrows = len(f[firstkey])
-    infp.close()
-    return nrows
-
-
-def iter_chunk_hdf5_data(infile, chunk_size=100_000, groupname='None'):
-    """
-    generator function to send chunks of data in hdf5.
-
-    Parameters
-    ----------
-      infile: `str` input file name
-      chunk_size: `int` size of chunk to iterate over
-      groupname: `str`
-
-    Returns
-    -------
-      start: `int` start index
-      end: `int` ending index
-      data: `dict` dictionary of all data from start to end
-      Currently only implemented for hdf5
-    """
-    data = {}
-    num_rows = get_input_data_size_hdf5(infile, groupname)
-    infp = h5py.File(infile, "r")
-    if groupname != 'None':
-        f = infp[groupname]
-    else:
-        f = infp
-    for i in range(0, num_rows, chunk_size):
-        start = i
-        end = i+chunk_size
-        if end > num_rows:
-            end = num_rows
-        for key in f.keys():
-            data[key] = np.array(f[key][start:end])
-        yield start, end, data
-    infp.close()
-
-
-def initialize_writeout(outfile, num_rows, num_zbins):
-    outdir = os.path.dirname(outfile)
-    if not os.path.exists(outdir):
-        os.makedirs(outdir, exist_ok=True)
-    outf = h5py.File(outfile, "w")
-    outf.create_dataset('photoz_mode', (num_rows,), dtype='f4')
-    outf.create_dataset('photoz_pdf', (num_rows, num_zbins), dtype='f4')
-    return outf
-
-
-def write_out_chunk(outf, data_dict, start, end):
-    outf['photoz_mode'][start:end] = data_dict['zmode']
-    outf['photoz_pdf'][start:end] = data_dict['pz_pdf']
-
-
-def finalize_writeout(outf, zgrid):
-    outf['zgrid'] = zgrid
-    outf.close()
-
-
-def write_output_file(outfile, num_rows, num_zbins, data_dict, zgrid):
-    outf = initialize_writeout(outfile, num_rows, num_zbins)
-    write_out_chunk(outf, data_dict, 0, num_zbins)
-    finalize_writeout(outf, zgrid)
-=======
     print("summary of input parameters:")
     params_dict = default_param_dict['run_params']
     for key in params_dict.keys():
@@ -125,5 +20,4 @@
             config_dict['run_params'][key] = params_dict[key]
         print(f"{key}: {desc_dict[key]}")
         print(f"{key} value: {config_dict['run_params'][key]}")
-    return config_dict
->>>>>>> 38a7fdee
+    return config_dict