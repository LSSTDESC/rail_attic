"""
Example code that just spits out random numbers between 0 and 3
for z_mode, and Gaussian centered at z_mode with width
random_width*(1+zmode).
"""

import numpy as np
from scipy.stats import norm
from ceci.config import StageParameter as Param
from rail.estimation.estimator import Estimator
import qp
import pprint
import json

class RandomPZ(Estimator):
    """Random Estimator
    """

<<<<<<< HEAD
    name = 'RandomPZ'

    config_options = Estimator.config_options.copy()
    config_options.update(rand_width=Param(float, 0.025, "ad hock width of PDF"),
                          rand_zmin=Param(float, 0.0, msg="The minimum redshift of the z grid"),
                          rand_zmax=Param(float, 3.0, msg="The maximum redshift of the z grid"),
                          nzbins=Param(int, 301, msg="The number of gridpoints in the z grid"))

    def __init__(self, args, comm=None):
        """ Constructor:
        Do Estimator specific initialization """
        Estimator.__init__(self, args, comm=comm)
        self.zgrid = None

    def run(self):

=======
class RandomPZ(Estimator):
    """Random Estimator
    """

    name = 'RandomPZ'

    config_options = Estimator.config_options.copy()
    config_options.update(rand_width=Param(float, 0.025, "ad hock width of PDF"),
                          rand_zmin=Param(float, 0.0, msg="The minimum redshift of the z grid"),
                          rand_zmax=Param(float, 3.0, msg="The maximum redshift of the z grid"),
                          nzbins=Param(int, 301, msg="The number of gridpoints in the z grid"))

    def __init__(self, args, comm=None):
        """ Constructor:
        Do Estimator specific initialization """
        Estimator.__init__(self, args, comm=comm)
        self.zgrid = None

    def run(self):

>>>>>>> 289807c2
        if self.config.hdf5_groupname:
            test_data = self.get_data('input')[self.config.hdf5_groupname]
        else:  #pragma:  no cover
            test_data = self.get_data('input')
        pdf = []
        # allow for either format for now
        try:
            d = test_data['i_mag']
        except Exception:
            d = test_data['mag_i_lsst']
        numzs = len(d)
        zmode = np.round(np.random.uniform(0.0, self.config.rand_zmax, numzs), 3)
        widths = self.config.rand_width * (1.0 + zmode)
        self.zgrid = np.linspace(self.config.rand_zmin, self.config.rand_zmax, self.config.nzbins)
        for i in range(numzs):
            pdf.append(norm.pdf(self.zgrid, zmode[i], widths[i]))
        qp_d = qp.Ensemble(qp.stats.norm, data=dict(loc=np.expand_dims(zmode, -1),  #pylint: disable=no-member
                                                    scale=np.expand_dims(widths, -1)))
        qp_d.set_ancil(dict(zmode=zmode))
        self.add_data('output', qp_d)<|MERGE_RESOLUTION|>--- conflicted
+++ resolved
@@ -12,28 +12,6 @@
 import pprint
 import json
 
-class RandomPZ(Estimator):
-    """Random Estimator
-    """
-
-<<<<<<< HEAD
-    name = 'RandomPZ'
-
-    config_options = Estimator.config_options.copy()
-    config_options.update(rand_width=Param(float, 0.025, "ad hock width of PDF"),
-                          rand_zmin=Param(float, 0.0, msg="The minimum redshift of the z grid"),
-                          rand_zmax=Param(float, 3.0, msg="The maximum redshift of the z grid"),
-                          nzbins=Param(int, 301, msg="The number of gridpoints in the z grid"))
-
-    def __init__(self, args, comm=None):
-        """ Constructor:
-        Do Estimator specific initialization """
-        Estimator.__init__(self, args, comm=comm)
-        self.zgrid = None
-
-    def run(self):
-
-=======
 class RandomPZ(Estimator):
     """Random Estimator
     """
@@ -53,8 +31,6 @@
         self.zgrid = None
 
     def run(self):
-
->>>>>>> 289807c2
         if self.config.hdf5_groupname:
             test_data = self.get_data('input')[self.config.hdf5_groupname]
         else:  #pragma:  no cover
