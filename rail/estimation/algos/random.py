--- conflicted
+++ resolved
@@ -37,17 +37,16 @@
     def run_photoz(self,test_data):
         print("running photoz's...")
         pdf = []
-<<<<<<< HEAD
-        numzs = len(test_data['mag_i_lsst'])
+
+        #allow for either format for now
+        try:
+            d = test_data['i_mag']
+        except:
+            d = test_data['mag_i_lsst']
+        numzs = len(d)
         zmode = np.random.uniform(0.0, self.zmax, numzs)
         widths = self.width * (1.0 + zmode)
-        self.zgrid = np.linspace(0., self.zmax, 301)
-=======
-        numzs = len(self.test_data['i_mag'])
-        self.zmode = np.random.uniform(0.0, self.zmax, numzs)
-        widths = self.width * (1.0 + self.zmode)
         self.zgrid = np.linspace(0., self.zmax, self.nzbins)
->>>>>>> 82dcb113
         for i in range(numzs):
             pdf.append(norm.pdf(self.zgrid, zmode[i], widths[i]))
         pz_dict ={'zmode':zmode, 'pz_pdf':pdf}
