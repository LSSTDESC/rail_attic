"""
Port of *some* parts of BPZ, not the entire codebase.
Much of the code is directly ported from BPZ, written
by Txitxo Benitez and Dan Coe (Benitez 2000), which
was modified by Will Hartley and Sam Schmidt to make
it python3 compatible.  It was then modified to work
with TXPipe and ceci by Joe Zuntz and Sam Schmidt
for BPZPipe.  This version for RAIL removes a few
features and concentrates on just predicting the PDF.

Missing from full BPZ:
-no tracking of 'best' type/TB
-no "interp" between templates
-no ODDS, chi^2, ML quantities
-plotting utilities
-no output of 2D probs (maybe later add back in)
-no 'cluster' prior mods
-no 'ONLY_TYPE' mode

"""

import os
import numpy as np
import glob
import qp
import rail
from ceci.config import StageParameter as Param
<<<<<<< HEAD
from rail.estimation.estimator import CatEstimator
=======
from rail.estimation.estimator import Estimator, Informer
>>>>>>> 27c940df
from rail.core.data import TableHandle
from desc_bpz.useful_py3 import get_str, get_data, match_resol

def_bands = ['u', 'g', 'r', 'i', 'z', 'y']
def_bandnames = [f"mag_{band}_lsst" for band in def_bands]
def_errnames = [f"mag_err_{band}_lsst" for band in def_bands]
def_maglims = dict(mag_u_lsst=27.79,
                   mag_g_lsst=29.04,
                   mag_r_lsst=29.06,
                   mag_i_lsst=28.62,
                   mag_z_lsst=27.98,
                   mag_y_lsst=27.05)

<<<<<<< HEAD

class BPZ_lite(CatEstimator):
    """CatEstimator subclass to implement basic marginalized PDF for BPZ
=======
class Train_BPZ_lite(Informer):
    """Placeholder class for the eventual BPZ_lite inform stage
    that we will write. for now just have it raise a
    notImplemented error
    """
    name = 'Train_BPZ_lite'
    config_options = Informer.config_options.copy()
    config_options.update(zmin=Param(float, 0.0, msg="min z"),
                          zmax=Param(float, 3.0, msg="max_z"),
                          nzbins=Param(int, 301, msg="num z bins"))

    def __init__(self, args, comm=None):
        """Init function, init config stuff
        """
        Informer.__init__(self, args, comm=comm)

    def run(self):
        """Dummy function for now, just raise notImplemented
        """
        raise NotImplementedError("inform/train not yet implemented for BPZ, you can remove this stage from your pipeline") 


class BPZ_lite(Estimator):
    """Estimator subclass to implement basic marginalized PDF for BPZ
>>>>>>> 27c940df
    """

    inputs = [('input', TableHandle)]

    config_options = CatEstimator.config_options.copy()
    config_options.update(zmin=Param(float, 0.0, msg="min z for grid"),
                          zmax=Param(float, 3.0, msg="max z for grid"),
                          dz=Param(float, 0.01, msg="delta z in grid"),
                          nzbins=Param(int, 301, msg="# of bins in zgrid"),
                          band_names=Param(list, def_bandnames,
                                           msg="band names to be used, *ASSUMED TO BE IN INCREASING WL ORDER!*"),
                          band_err_names=Param(list, def_errnames,
                                               msg="band error column names to be used * ASSUMED TO BE IN INCREASING WL ORDER!*"),
                          nondetect_val=Param(float, 99.0, msg="value to be replaced with magnitude limit for non detects"),
                          data_path=Param(str, "None",
                                          msg="data_path (str): file path to the "
                                          "SED, FILTER, and AB directories.  If left to "
                                          "default `None` it will use the install "
                                          "directory for rail + ../examples/estimation/data"),
                          columns_file=Param(str, './examples/estimation/configs/test_bpz.columns',
                                             msg="name of the file specifying the columns"),
                          spectra_file=Param(str, 'SED/CWWSB4.list',
                                             msg="name of the file specifying the list of SEDs to use"),
                          madau_flag=Param(str, 'no',
                                           msg="set to 'yes' or 'no' to set whether to include intergalactic "
                                               "Madau reddening when constructing model fluxes"),
                          mag_limits=Param(dict, def_maglims, msg="1 sigma mag limits"),
                          prior_band=Param(str, 'mag_i_lsst',
                                           msg="specifies which band the magnitude/type prior is trained in, e.g. 'i'"),
                          prior_file=Param(str, 'hdfn_gen',
                                           msg="prior_file (str): the file "
                                           "name of the prior, which should be located "
                                           "in the root BPZ directory.  If the "
                                           "full prior file is named e.g. "
                                           "'prior_dc2_lsst_trained_model.py' then we should "
                                           "set the value to 'dc2_lsst_trained_model', as "
                                           "'prior_' is added to the name by BPZ"),
                          p_min=Param(float, 0.005,
                                      msg="BPZ sets all values of "
                                      "the PDF that are below p_min*peak_value to 0.0, "
                                      "p_min controls that fractional cutoff"),
                          gauss_kernel=Param(float, 0.0,
                                              msg="gauss_kernel (float): BPZ "
                                              "convolves the PDF with a kernel if this is set "
                                              "to a non-zero number"),
                          zp_errors=Param(list, [0.01, 0.01, 0.01, 0.01, 0.01, 0.01],
                                          msg="BPZ adds these values in quadrature to the photometric errors"),
                          mag_err_min=Param(float, 0.005,
                                            msg="a minimum floor for the magnitude errors to prevent a "
                                            "large chi^2 for very very bright objects"))

    def __init__(self, args, comm=None):
        """Constructor, build the CatEstimator, then do BPZ specific setup
        """
        CatEstimator.__init__(self, args, comm=comm)

        datapath = self.config['data_path']
        if datapath is None or datapath == "None":
            railpath = os.path.dirname(rail.__file__)
            tmpdatapath = os.path.join(railpath, "../examples/estimation/data")
            os.environ["BPZDATAPATH"] = tmpdatapath
            self.data_path = tmpdatapath
        else:  #pragma: no cover
            self.data_path = datapath
            os.environ['BPZDATAPATH'] = self.data_path
        if not os.path.exists(self.data_path): #pragma: no cover
            raise FileNotFoundError("BPZDATAPATH " + self.data_path
                                    + " does not exist! Check value of "
                                    + "data_path in config file!")

        # check on bands, errs, and prior band
        if len(self.config.band_names) != len(self.config.band_err_names): # pragma: no cover
            raise ValueError("Number of bands specified in band_names must be equal to number of mag errors specified in bad_err_names!")
        if self.config.prior_band not in self.config.band_names: # pragma: no cover
            raise ValueError("prior band not found in bands specified in band_names!")
        # load the template fluxes from the AB files
        self.flux_templates = self._load_templates()

        # Load the AB files, or if they don't exist, create from SEDs*filters

    def _load_templates(self):

        # The redshift range we will evaluate on
        self.zgrid = np.linspace(self.config.zmin, self.config.zmax, self.config.nzbins)
        z = self.zgrid

        data_path = self.data_path
        columns_file = self.config.columns_file
        ignore_rows = ['M_0', 'OTHER', 'ID', 'Z_S']
        filters = [f for f in get_str(columns_file, 0) if f not in ignore_rows]

        spectra_file = os.path.join(data_path, self.config.spectra_file)
        spectra = [s[:-4] for s in get_str(spectra_file)]

        nt = len(spectra)
        nf = len(filters)
        nz = len(z)
        flux_templates = np.zeros((nz, nt, nf))

        # make a list of all available AB files in the AB directory
        ab_file_list = glob.glob(os.path.join(data_path, "AB")+"/*.AB")
        ab_file_db = [os.path.split(x)[-1] for x in ab_file_list]

        for i, s in enumerate(spectra):
            for j, f in enumerate(filters):
                model = f"{s}.{f}.AB"
                if model not in ab_file_db:
                    self._make_new_ab_file(s, f)
                model_path = os.path.join(data_path, "AB", model)
                zo, f_mod_0 = get_data(model_path, (0, 1))
                flux_templates[:, i, j] = match_resol(zo, f_mod_0, z)

        return flux_templates

    def _make_new_ab_file(self, spectrum, filter_):
        from desc_bpz.bpz_tools_py3 import ABflux

        new_file = f"{spectrum}.{filter_}.AB"
        print(f"  Generating new AB file {new_file}....")
        ABflux(spectrum, filter_, self.config.madau_flag)

    def _preprocess_magnitudes(self, data):
        from desc_bpz.bpz_tools_py3 import e_mag2frac

        bands = self.config.band_names
        errs = self.config.band_err_names

        # Load the magnitudes
        zp_frac = e_mag2frac(np.array(self.config.zp_errors))


        # replace non-detects with 99 and mag_err with lim_mag for consistency
        # with typical BPZ performance
        for bandname, errname in zip(bands, errs):
            if np.isnan(self.config.nondetect_val): # pragma: no cover
                detmask = np.isnan(data[bandname])
            else:
                detmask = np.isclose(data[bandname], self.config.nondetect_val)
            data[bandname][detmask] = 99.0
            data[errname][detmask] = self.config.mag_limits[bandname]

        # Only one set of mag errors
        mag_errs = np.array([data[er] for er in errs]).T

        # Group the magnitudes and errors into one big array
        mags = np.array([data[b] for b in bands]).T

        # Clip to min mag errors.
        # JZ: Changed the max value here to 20 as values in the lensfit
        # catalog of ~ 200 were causing underflows below that turned into
        # zero errors on the fluxes and then nans in the output
        np.clip(mag_errs, self.config.mag_err_min, 20, mag_errs)

        # Convert to pseudo-fluxes
        flux = 10.0**(-0.4*mags)
        flux_err = flux * (10.0**(0.4*mag_errs) - 1.0)

        # Check if an object is seen in each band at all.
        # Fluxes not seen at all are listed as infinity in the input,
        # so will come out as zero flux and zero flux_err.
        # Check which is which here, to use with the ZP errors below
        seen1 = (flux > 0) & (flux_err > 0)
        seen = np.where(seen1)
        # unseen = np.where(~seen1)
        # replace Joe's definition with more standard BPZ style
        nondetect = 99.
        nondetflux = 10.**(-0.4*nondetect)
        unseen = np.isclose(flux, nondetflux, atol=nondetflux*0.5)

        # replace mag = 99 values with 0 flux and 1 sigma limiting magnitude
        # value, which is stored in the mag_errs column for non-detects
        # NOTE: We should check that this same convention will be used in
        # LSST, or change how we handle non-detects here!
        flux[unseen] = 0.
        flux_err[unseen] = 10.**(-0.4*np.abs(mag_errs[unseen]))

        # Add zero point magnitude errors.
        # In the case that the object is detected, this
        # correction depends onthe flux.  If it is not detected
        # then BPZ uses half the errors instead
        add_err = np.zeros_like(flux_err)
        add_err[seen] = ((zp_frac*flux)**2)[seen]
        add_err[unseen] = ((zp_frac*0.5*flux_err)**2)[unseen]
        flux_err = np.sqrt(flux_err**2 + add_err)

        # Convert non-observed objects to have zero flux
        # and enormous error, so that their likelihood will be
        # flat. This follows what's done in the bpz script.
        nonobserved = -99.
        unobserved = np.isclose(mags, nonobserved)
        flux[unobserved] = 0.0
        flux_err[unobserved] = 1e108

        # Upate the input dictionary with new things we have calculated
        data['flux'] = flux
        data['flux_err'] = flux_err
        data['mags'] = mags
        return data

    def _estimate_pdf(self, flux_templates, kernel, flux, flux_err, mag_0, z):

        from desc_bpz.bpz_tools_py3 import p_c_z_t, prior

        prior_file = self.config.prior_file
        p_min = self.config.p_min

        nt = flux_templates.shape[1]

        # The likelihood and prior...
        pczt = p_c_z_t(flux, flux_err, flux_templates)
        L = pczt.likelihood

        # old prior code returns NoneType for prior if "flat" or "none"
        # just hard code the no prior case for now for backward compatibility
        if prior_file in ['flat', 'none']:  #pragma: no cover
            P = np.ones(L.shape)
        else:
            P = prior(z, mag_0, prior_file, nt, ninterp=0)  # hardcode interp 0

        post = L * P
        # Right now we jave the joint PDF of p(z,template). Marginalize
        # over the templates to just get p(z)
        post_z = post.sum(axis=1)

        # Convolve with Gaussian kernel, if present
        if kernel is not None:  #pragma: no cover
            post_z = np.convolve(post_z, kernel, 1)

        # Find the mode
        zmode = self.zgrid[np.argmax(post_z)]

        # Trim probabilities
        # below a certain threshold pct of p_max
        p_max = post_z.max()
        post_z[post_z < (p_max * p_min)] = 0

        # Normalize in the same way that BPZ does
        # But, only normalize if the elements don't sum to zero
        # if they are all zero, just leave p(z) as all zeros, as no templates
        # are a good fit.
        if not np.isclose(post_z.sum(), 0.0):
            post_z /= post_z.sum()

        return post_z, zmode

    def run(self):
        """
        This will likely mostly be copied from BPZPipe code
        """
        if self.config.hdf5_groupname:
            test_data = self.get_data('input')[self.config.hdf5_groupname]
        else:  #pragma:  no cover
            test_data = self.get_data('input')

        # replace non-detects, traditional BPZ had nondet=99 and err = maglim
        # put in that format here
        test_data = self._preprocess_magnitudes(test_data)

        m_0_col = self.config.band_names.index(self.config.prior_band)

        nz = len(self.zgrid)
        ng = test_data['mags'].shape[0]

        # Set up Gauss kernel for extra smoothing, if needed
        if self.config.gauss_kernel > 0:  #pragma: no cover
            dz = self.config.dz
            x = np.arange(-3.*self.config.gauss_kernel,
                          3.*self.config.gauss_kernel + dz/10., dz)
            kernel = np.exp(-(x/self.config.gauss_kernel)**2)
        else:
            kernel = None

        pdfs = np.zeros((ng, nz))
        zmode = np.zeros(ng)
        flux_temps = self.flux_templates
        zgrid = self.zgrid
        # Loop over all ng galaxies!
        for i in range(ng):
            mag_0 = test_data['mags'][i, m_0_col]
            flux = test_data['flux'][i]
            flux_err = test_data['flux_err'][i]
            pdfs[i], zmode[i] = self._estimate_pdf(flux_temps,
                                                    kernel, flux,
                                                    flux_err, mag_0,
                                                    zgrid)

        qp_dstn = qp.Ensemble(qp.interp, data=dict(xvals=self.zgrid, yvals=pdfs))
        qp_dstn.set_ancil(dict(zmode=zmode))
        self.add_data('output', qp_dstn)<|MERGE_RESOLUTION|>--- conflicted
+++ resolved
@@ -25,11 +25,7 @@
 import qp
 import rail
 from ceci.config import StageParameter as Param
-<<<<<<< HEAD
-from rail.estimation.estimator import CatEstimator
-=======
-from rail.estimation.estimator import Estimator, Informer
->>>>>>> 27c940df
+from rail.estimation.estimator import CatEstimator, CatInformer
 from rail.core.data import TableHandle
 from desc_bpz.useful_py3 import get_str, get_data, match_resol
 
@@ -43,18 +39,14 @@
                    mag_z_lsst=27.98,
                    mag_y_lsst=27.05)
 
-<<<<<<< HEAD
-
-class BPZ_lite(CatEstimator):
-    """CatEstimator subclass to implement basic marginalized PDF for BPZ
-=======
-class Train_BPZ_lite(Informer):
+
+class Inform_BPZ_lite(CatInformer):
     """Placeholder class for the eventual BPZ_lite inform stage
     that we will write. for now just have it raise a
     notImplemented error
     """
-    name = 'Train_BPZ_lite'
-    config_options = Informer.config_options.copy()
+    name = 'Inform_BPZ_lite'
+    config_options = CatInformer.config_options.copy()
     config_options.update(zmin=Param(float, 0.0, msg="min z"),
                           zmax=Param(float, 3.0, msg="max_z"),
                           nzbins=Param(int, 301, msg="num z bins"))
@@ -70,9 +62,8 @@
         raise NotImplementedError("inform/train not yet implemented for BPZ, you can remove this stage from your pipeline") 
 
 
-class BPZ_lite(Estimator):
-    """Estimator subclass to implement basic marginalized PDF for BPZ
->>>>>>> 27c940df
+class BPZ_lite(CatEstimator):
+    """CatEstimator subclass to implement basic marginalized PDF for BPZ
     """
 
     inputs = [('input', TableHandle)]
