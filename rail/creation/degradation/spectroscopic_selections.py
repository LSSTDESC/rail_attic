--- conflicted
+++ resolved
@@ -30,7 +30,6 @@
 
     name = "specselection"
     config_options = Degrader.config_options.copy()
-<<<<<<< HEAD
     config_options.update(
         N_tot=Param(int, 10000, msg="Number of selected sources"),
         nondetect_val=Param(float, 99.0, msg="value to be removed for non detects"),
@@ -60,20 +59,6 @@
         ),
         random_seed=Param(int, 42, msg="random seed for reproducibility"),
     )
-=======
-    config_options.update(N_tot=Param(int, 10000, msg="Number of selected sources"),
-                          nondetect_val=Param(float, 99.0, msg="value to be removed for non detects"),
-                          downsample=Param(bool, True, msg="If true, downsample the selected sources into a total number of N_tot"),
-                          success_rate_dir=Param(str, os.path.join(os.path.dirname(__file__),
-                                                                   "../../../examples/creation/data/success_rate_data"),
-                                                 msg="The path to the directory containing success rate files."),
-                          percentile_cut=Param(int, 100, msg="cut redshifts above this percentile"),
-                          colnames=Param(dict, {**{band: 'mag_' + band + '_lsst' for band in 'ugrizy'}, **{'redshift': 'redshift'}},
-                                         msg="a dictionary that includes necessary columns\
-                         (magnitudes, colors and redshift) for selection. For magnitudes, the keys are ugrizy; for colors, the keys are,\
-                         for example, gr standing for g-r; for redshift, the key is 'redshift'"),
-                         random_seed=Param(int, 42, msg="random seed for reproducibility"))
->>>>>>> 39219938
 
     def __init__(self, args, comm=None):
         Degrader.__init__(self, args, comm=comm)
@@ -129,13 +114,9 @@
             if band not in self.config.colnames.keys():
                 continue
             colname = self.config.colnames[band]
-<<<<<<< HEAD
             self.mask &= (np.abs(data[colname]) < nondetect_val) & (
                 ~np.isnan(data[colname])
             )
-=======
-            self.mask &= (np.abs(data[colname]) < nondetect_val) & (~np.isnan(data[colname]))
->>>>>>> 39219938
 
     def downsampling_N_tot(self):
         """
@@ -232,7 +213,6 @@
 
         print("Applying the selection from BOSS survey...")
         # cut quantities (unchanged)
-<<<<<<< HEAD
         c_p = 0.7 * (
             data[self.config.colnames["g"]] - data[self.config.colnames["r"]]
         ) + 1.2 * (
@@ -246,14 +226,6 @@
         d_r = (data[self.config.colnames["r"]] - data[self.config.colnames["i"]]) - (
             data[self.config.colnames["g"]] - data[self.config.colnames["r"]]
         ) / 8.0
-=======
-        c_p = 0.7 * (data[self.config.colnames['g']] - data[self.config.colnames['r']]) + 1.2 *\
-            (data[self.config.colnames['r']] - data[self.config.colnames['i']] - 0.18)
-        c_r = (data[self.config.colnames['r']] - data[self.config.colnames['i']]) -\
-            (data[self.config.colnames['g']] - data[self.config.colnames['r']]) / 4.0 - 0.18
-        d_r = (data[self.config.colnames['r']] - data[self.config.colnames['i']]) -\
-            (data[self.config.colnames['g']] - data[self.config.colnames['r']]) / 8.0
->>>>>>> 39219938
         # defining the LOWZ sample
         # we cannot apply the r_psf - r_cmod cut
         low_z = (
@@ -310,7 +282,6 @@
         Gaussian weighted sampling near the original colour cuts.
         """
         mask = (
-<<<<<<< HEAD
             (data[self.config.colnames["r"]] > 18.5)
             & (data[self.config.colnames["r"]] < 24.1)
             & (  # 24.1
@@ -324,12 +295,6 @@
                     - 0.2976
                 )
                 |
-=======
-            (data[self.config.colnames['r']] > 18.5) &
-            (data[self.config.colnames['r']] < 24.1) & (  # 24.1
-                (data[self.config.colnames['g']] - data[self.config.colnames['r']] < 2.45 *
-                 (data[self.config.colnames['r']] - data[self.config.colnames['i']]) - 0.2976) |
->>>>>>> 39219938
                 # 2.45, 0.2976
                 (
                     data[self.config.colnames["r"]] - data[self.config.colnames["i"]]
@@ -404,14 +369,9 @@
         -----
         The oversight of 1.0 magnitudes on the bright end misses 0.2% of galaxies.
         """
-<<<<<<< HEAD
         mask = (data[self.config.colnames["i"]] > 17.5) & (
             data[self.config.colnames["i"]] < 24.0
         )
-=======
-        # update the internal state
-        mask = (data[self.config.colnames['i']] > 17.5) & (data[self.config.colnames['i']] < 24.0)
->>>>>>> 39219938
         # 17.5, 24.0
         self.mask &= mask
 
@@ -541,19 +501,12 @@
         rates = np.loadtxt(os.path.join(success_rate_dir, "zCOSMOS_success.txt"))
         ratio_list = np.zeros(len(pixels_y))
         for i, py in enumerate(pixels_y):
-<<<<<<< HEAD
             if (
                 (py >= rates.shape[0])
                 or (pixels_x[i] >= rates.shape[1])
                 or (py == 0)
                 or (pixels_x[i] == 0)
             ):
-=======
-            if (py >= rates.shape[0]) or\
-               (pixels_x[i] >= rates.shape[1]) or\
-               (py == 0) or\
-               (pixels_x[i] == 0):
->>>>>>> 39219938
                 ratio_list[i] = 0
             else:
                 ratio_list[i] = rates[pixels_y[i] - 1][pixels_x[i] - 1]
