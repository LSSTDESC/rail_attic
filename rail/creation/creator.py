--- conflicted
+++ resolved
@@ -6,22 +6,10 @@
 class Creator():
     """
     An object that supplies mock data for redshift estimation experiments.
-<<<<<<< HEAD
     The mock data is drawn from a probability distribution defined by the generator, with an optional selection function applied.
-=======
-    The mock data is drawn from a probability distribution defined by the generator,
-    with an optional selection function applied.
-
-    generator - an object defining a redshift probability distribution. Must have
-                a sample, log_prob and pz_estimate methods (see generator.py)
-    selection_fn - a selection function to apply to the generated sample. Must take a pandas
-                dataframe and a seed number, and return a pandas dataframe with the selection
-                function applied.
-    params - additional information desired to be stored with the instance as a dictionary.
->>>>>>> 43e931a0
     """
 
-    def __init__(self, generator, selection_fn=None, params=None):
+    def __init__(self, generator, selection_fn=None, params=rcu.param_defaults):
         """
         Parameters
         ----------
@@ -39,28 +27,9 @@
         self.selection_fn = selection_fn
         self.params = params
 
-<<<<<<< HEAD
-        # if no params provided, use defaults
-        if params is None:
-            self.params = {}
-            self.params['bands'] = rcu.param_defaults['bands']
-            self.params['err_params'] = rcu.param_defaults['err_params']
-        # if params are provided, fill in defaults if bands and err_params not included
-        else:
-            self.params = params
-            param_keys = self.params.keys()
-            for key_name in ['bands', 'err_params']:
-                if key_name not in param_keys:
-                    self.params[key_name] = rcu.param_defaults[key_name]
-
-        # Basic sanity check on params values
-        err_str = "Number of err_params is not equal to 2x the number of bands"
-        num_bands = len(self.params['bands'])
-        num_err_params = len(self.params['err_params'])
-        assert (2*num_bands == num_err_params), err_str
 
     def sample(self, n_samples, seed=None, include_err=False, err_seed=None,
-               include_pdf=False, zinfo=None):
+               include_pdf=False, zinfo=rcu.zinfo):
         """
         Draws n_samples from the generator
 
@@ -91,28 +60,13 @@
         We should rename `sample` output to not be the same as the name of the method `sample()`.
         Output posterior format is currently hardcoded to grid evaluations but could be integrated with qp.
         We will probably change the output format to dovetail with the evaluation module when ready.
-=======
-    def sample(self, n_samples, seed=None,
-               include_pdf=False, zmin=0, zmax=2, dz=0.02):
-        """
-        Draw n_samples from the generator.
-        include_pdf - if True, then posteriors are returned for each galaxy. The posteriors are saved
-                        in the column pz_pdf, and the redshift grid saved as df.attrs['pz_grid'].
-                        The grid is defined by np.arange(zmin, zmax+dz, dz)
-        seed - sets the random seed for drawing samples
->>>>>>> 43e931a0
         """
 
         rng = np.random.default_rng(seed)
 
         # get samples
-<<<<<<< HEAD
-        sample = self.generator.sample(n_samples, seed=rng.integers(1e18))
+        sample = self.generator.sample(n_samples, seed=seed)
 
-=======
-        sample = self.generator.sample(n_samples, seed=seed)
-        
->>>>>>> 43e931a0
         if self.selection_fn:
             # apply selection function
             sample = self.selection_fn(sample, seed=seed)
@@ -129,35 +83,11 @@
                 sample = pd.concat((sample, new_sample), ignore_index=True)
             # cut out the extras
             sample = sample.iloc[:n_samples]
-<<<<<<< HEAD
-
-        if include_err:
-            # add errors to the sample
-            # using Eq 5 from https://arxiv.org/pdf/0805.2366.pdf
-            rng = np.random.default_rng(err_seed)
-
-            # calculate error in each band, then add Gaussian errors
-            for band in self.params['bands']:
-                gamma = self.params['err_params'][f'gamma_{band}']
-                m5 = self.params['err_params'][f'm5_{band}']
-                x = 10**(0.4 * (sample[band] - m5))
-                sample[f'{band}err'] = np.sqrt((0.04 - gamma) * x + gamma * x**2)
-                sample[band] = rng.normal(sample[band], sample[f'{band}err'])
-        if not zinfo:
-            zinfo = rcu.zinfo
 
         # calculate posteriors
         if include_pdf:
-            nfeatures = len(self.params['bands']) + 1
-            posteriors = self.generator.pz_estimate(sample.iloc[:,:nfeatures], zinfo=zinfo)
+            posteriors = self.generator.pz_estimate(sample, zinfo=zinfo)
             sample.attrs['pz_grid'] = np.arange(zinfo['zmin'], zinfo['zmax'] + zinfo['dz'], zinfo['dz'])
-=======
-
-        # calculate posteriors
-        if include_pdf:
-            posteriors = self.generator.pz_estimate(sample, zmin=zmin, zmax=zmax, dz=dz)
-            sample.attrs['pz_grid'] = np.arange(zmin, zmax+dz, dz)
->>>>>>> 43e931a0
             sample['pz_pdf'] = list(posteriors)
 
         return sample