--- conflicted
+++ resolved
@@ -811,11 +811,7 @@
  ],
  "metadata": {
   "kernelspec": {
-<<<<<<< HEAD
-   "display_name": "rail",
-=======
    "display_name": "Python 3 (ipykernel)",
->>>>>>> 64b35ec8
    "language": "python",
    "name": "python3"
   },
@@ -829,11 +825,7 @@
    "name": "python",
    "nbconvert_exporter": "python",
    "pygments_lexer": "ipython3",
-<<<<<<< HEAD
-   "version": "3.10.9"
-=======
    "version": "3.10.10"
->>>>>>> 64b35ec8
   }
  },
  "nbformat": 4,
