run_params:
  class_name: trainZ
  run_name: test_trainZ
  zmin: 0.0
  zmax: 3.0
<<<<<<< HEAD
  nzbins: 301
=======
  nzbins: 301
  inform_options: {'save_train': False, 'load_model': False}  

>>>>>>> b41501c5
<|MERGE_RESOLUTION|>--- conflicted
+++ resolved
@@ -3,10 +3,5 @@
   run_name: test_trainZ
   zmin: 0.0
   zmax: 3.0
-<<<<<<< HEAD
   nzbins: 301
-=======
-  nzbins: 301
-  inform_options: {'save_train': False, 'load_model': False}  
-
->>>>>>> b41501c5
+  inform_options: {'save_train': False, 'load_model': False}  