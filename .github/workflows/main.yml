# This workflow will install Python dependencies, run tests and lint with a variety of Python versions
# For more information see: https://help.github.com/actions/language-and-framework-guides/using-python-with-github-actions

name: rail

on:
  workflow_dispatch:
  push:
    branches: [ main ]
  pull_request:
    branches: [ main ]

jobs:
  build:

    runs-on: ubuntu-latest
    strategy:
      matrix:
        python-version: [3.8, 3.9, "3.10"]
        mpi: [ openmpi ]
    steps:
    - uses: actions/checkout@v2
    - name: set up MPI
      uses: mpi4py/setup-mpi@v1
      with:
          mpi: ${{ matrix.mpi }}
    - uses: actions/checkout@v2
    - name: Set up Python ${{ matrix.python-version }}
      uses: actions/setup-python@v2
      with:
        python-version: ${{ matrix.python-version }}
    - name: Install dependencies
      run: |
<<<<<<< HEAD
=======
        python -m pip install --upgrade pip
>>>>>>> 82da8660
        pip install wheel numpy # For somoclu
        pip install .[all]
        pip install flake8 pytest pytest-cov mockmpi pytest-timeout
        if [ -f requirements.txt ]; then pip install -r requirements.txt; fi
    - name: Test with pytest
      run: |
        python -m pytest --cov=./rail --cov-report=xml
    - name: Upload coverage to Codecov
      uses: codecov/codecov-action@v1
      with:
        file: ./coverage.xml
        flags: unittests
        env_vars: OS,PYTHON
        name: codecov-umbrella
        fail_ci_if_error: true
    - name: Lint with pylint
      run: |
        pip install pylint
        # stop the build if there are Pylint errors
        pylint --disable=all --extension-pkg-whitelist=numpy --init-hook='import sys; sys.setrecursionlimit(8 * sys.getrecursionlimit())' rail
    - name: Lint with flake8
      run: |
        # stop the build if there are Python syntax errors or undefined names
        flake8 . --count --select=E9,F63,F7,F82 --show-source --statistics
        # exit-zero treats all errors as warnings. The GitHub editor is 127 chars wide
        flake8 . --count --exit-zero --max-complexity=10 --max-line-length=127 --statistics<|MERGE_RESOLUTION|>--- conflicted
+++ resolved
@@ -31,10 +31,7 @@
         python-version: ${{ matrix.python-version }}
     - name: Install dependencies
       run: |
-<<<<<<< HEAD
-=======
         python -m pip install --upgrade pip
->>>>>>> 82da8660
         pip install wheel numpy # For somoclu
         pip install .[all]
         pip install flake8 pytest pytest-cov mockmpi pytest-timeout
