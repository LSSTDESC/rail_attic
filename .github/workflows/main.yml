--- conflicted
+++ resolved
@@ -5,11 +5,7 @@
 
 on:
   push:
-<<<<<<< HEAD
-    branches: [ issue/33/qp-output ]
-=======
-    branches: [ issue/45/inform_option ]
->>>>>>> b41501c5
+    branches: [ issue/48/fileIO ]
   pull_request:
     branches: [ master ]
 
